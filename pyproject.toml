[build-system]
requires = ["poetry-core>=1.0.0"]
build-backend = "poetry.core.masonry.api"

[tool.poetry]
name = "camel-ai"
version = "0.2.13"
authors = ["CAMEL-AI.org"]
description = "Communicative Agents for AI Society Study"
readme = "README.md"
keywords = [
    "communicative-ai",
    "ai-societies",
    "artificial-intelligence",
    "deep-learning",
    "multi-agent-systems",
    "cooperative-ai",
    "natural-language-processing",
    "large-language-models",
]
packages = [
    { include = "camel" },
]
license = "Apache License 2.0"
homepage = "https://www.camel-ai.org/"
repository = "https://github.com/camel-ai/camel"
documentation = "https://docs.camel-ai.org"

[tool.poetry.dependencies]
httpx = ">=0.23.0,<0.27.3"
python = ">=3.10,<3.13"
numpy = "^1"
openai = "^1.45.0"
tiktoken = "^0.7.0"
colorama = "^0"
jsonschema = "^4"
protobuf = "^4"
pathlib = "^1.0.1"
docstring-parser = "^0.15"
pydantic = ">=1.9,<2.10"
eval-type-backport = "0.2.0"
curl_cffi = "0.6.2"
pandoc = "*"
<<<<<<< HEAD
rouge = "*"
pillow = "^10.2.0"
tree-sitter = "*"
tree-sitter-python = "*"
googletrans-py = "4.0.0"
=======
pillow = "^11.0.0"
>>>>>>> 89691b8f

# model-platforms
litellm = { version = "^1.38.1", optional = true }
google-generativeai = { version = "^0.6.0", optional = true }
mistralai = { version = "^1.1.0", optional = true }
reka-api = { version = "^3.0.8", optional = true }
anthropic = { version = "^0.40.0", optional = true }
cohere = { version = "^5.11.0", optional = true }
fish-audio-sdk = { version = "^2024.12.5", optional = true }
sglang = { version = "^0.4.0", optional = true }

# huggingface-agent
transformers = { version = "^4", optional = true }
diffusers = { version = "^0", optional = true }
accelerate = { version = "^0", optional = true }
datasets = { version = "^3", optional = true }
torch = [
    { version = "^2", optional = true, markers = "platform_system != 'Darwin' or platform_machine == 'arm64'" },
    # Torch 2.2.1 is used on non-arm64 macOS systems.
    { version = "2.2.1", optional = true, markers = "platform_system == 'Darwin' and platform_machine != 'arm64'" }
]
soundfile = { version = "^0", optional = true }
sentencepiece = { version = "^0", optional = true }
opencv-python = { version = "^4", optional = true }

# tools
outlines = { version = "^0.1.7", optional = true }
beautifulsoup4 = { version = "^4", optional = true }
docx2txt = { version = "^0.8", optional = true }
PyMuPDF = { version = "^1.22.5", optional = true }
wikipedia = { version = "^1", optional = true }
duckduckgo-search = { version = "^6.2.12", optional = true }
newspaper3k = { version = "^0.2.8", optional = true }
wolframalpha = { version = "^5.0.0", optional = true }
pyowm = { version = "^3.3.0", optional = true }
googlemaps = { version = "^4.10.0", optional = true }
requests_oauthlib = { version = "^1.3.1", optional = true }
prance = { version = "^23.6.21.0", optional = true }
openapi-spec-validator = { version = "^0.7.1", optional = true }
firecrawl-py = { version = "^1.0.0", optional = true }
slack-sdk = { version = "^3.27.2", optional = true }
slack-bolt = { version = "^1.20.1", optional = true }
pydub = { version = "^0.25.1", optional = true }
pygithub = { version = "^2.3.0", optional = true }
imageio = { extras = ["pyav"], version = "^2.34.2", optional = true }
e2b-code-interpreter = { version = "^1.0.3", optional = true }
pyTelegramBotAPI = { version = "^4.18.0", optional = true }
"discord.py" = { version = "^2.3.2", optional = true }
docker = { version = "^7.1.0", optional = true }
agentops = { version = "^0.3.21", optional = true }
azure-storage-blob = { version = "^12.21.0", optional = true }
google-cloud-storage = { version = "^2.18.0", optional = true }
botocore = { version = "^1.35.3", optional = true }
nltk = { version = "3.9.1", optional = true }
asknews = { version = "^0.7.54", optional = true }
praw = { version = "^7.7.1", optional = true }
textblob = { version = "^0.17.1", optional = true }
datacommons = { version = "^1.4.3", optional = true }
datacommons_pandas = { version = "^0.0.3", optional = true }
tavily-python = { version = "^0.5.0", optional = true }
scholarly = { extras = ["tor"], version = "1.7.11", optional = true }
arxiv = { version = "^2.1.3", optional = true }
arxiv2text = { version = "^0.1.14", optional = true }
jupyter_client = { version = "^8.6.2", optional = true }
ipykernel = { version = "^6.0.0", optional = true }
pdfplumber = { version = "^0.11.0", optional = true }
apify_client = { version = "^1.8.1", optional = true }
notion-client = { version = "^2.2.1", optional = true }
stripe = { version = "^11.3.0", optional = true }
yt-dlp = { version = "^2024.11.4", optional = true }
ffmpeg-python = { version = "^0.2.0", optional = true }
pyyaml = { version = "^6.0.2", optional = true }
unstructured = { extras = ["all-docs"], version = "0.16.11", optional = true }

# encoders
sentence-transformers = { version = "^3.0.1", optional = true }

# vector-databases
qdrant-client = { version = "^1.9.0", optional = true }
pymilvus = { version = "^2.4.0", optional = true }

# graph-storages
neo4j = { version = "^5.18.0", optional = true }
nebula3-python = { version = "3.8.2", optional = true }

# key-value-storages
redis = { version = "^5.0.6", optional = true }

# retrievers
rank-bm25 = { version = "^0.2.2", optional = true }

# test
pytest = { version = "^7", optional = true }
pytest-asyncio = { version = "^0.23.0", optional = true }
mock = { version = "^5", optional = true}

[tool.poetry.extras]
test = ["pytest", "mock", "pytest-asyncio"]

rag = [
    "sentence-transformers",
    "qdrant-client",
    "pymilvus",
    "neo4j",
    "nebula3-python",
    "rank-bm25",
    "cohere",
    "unstructured"
]

search_tools = [
    "duckduckgo-search",
    "wikipedia",
    "wolframalpha",
    "tavily-python",
]

model-platforms = [
    "litellm",
    "google-generativeai",
    "mistralai",
    "reka-api",
    "anthropic",
    "cohere",
    "fish-audio-sdk",
    'sglang',
]

huggingface-agent = [
    "transformers",
    "diffusers",
    "accelerate",
    "datasets",
    "torch",
    "soundfile",
    "sentencepiece",
    "opencv-python",
]

encoders = [
    "sentence-transformers",
]

tools = [
    "beautifulsoup4",
    "selenium",
    "rouge",
    "docx2txt",
    "functools",
    "PyMuPDF",
    "wikipedia",
    "duckduckgo-search",
    "newspaper3k",
    "wolframalpha",
    "pyowm",
    "googlemaps",
    "requests_oauthlib",
    "prance",
    "openapi-spec-validator",
    "unstructured",
    "outlines",
    "e2b-code-interpreter",
    "firecrawl-py",
    "arxiv",
    "arxiv2text",
    "nltk",
    "imageio",
    "pillow",
    "slack-sdk",
    "slack-bolt",
    "pydub",
    "pygithub",
    "pyTelegramBotAPI",
    "discord.py",
    "docker",
    "jupyter_client",
    "ipykernel",
    "agentops",
    "asknews",
    "praw",
    "textblob",
    "datacommons",
    "datacommons_pandas",
    "scholarly",
    "pdfplumber",
    "apify_client",
    "notion-client",
    "stripe",
    "yt-dlp",
    "ffmpeg-python",
    "pyyaml",
]

vector-databases = [
    "qdrant-client",
    "pymilvus",
]

graph-storages = [
    "neo4j",
    "nebula3-python",
]

kv-stroages = [
    "redis",
]

object-storages = [
    "azure-storage-blob",
    "google-cloud-storage",
    "botocore",
]

retrievers = [
    "rank-bm25",
    "cohere",
]

runtime = [
    "docker",
    "fastapi",
    "uvicorn",
]

all = [
    # huggingface-agent
    "transformers",
    "diffusers",
    "accelerate",
    "datasets",
    "torch",
    "soundfile",
    "sentencepiece",
    "opencv-python",
    # tools
    "beautifulsoup4",
    "docx2txt",
    "pygithub",
    "pyTelegramBotAPI",
    "discord.py",
    "PyMuPDF",
    "wikipedia",
    "duckduckgo-search",
    "newspaper3k",
    "wolframalpha",
    "pyowm",
    "googlemaps",
    "requests_oauthlib",
    "prance",
    "openapi-spec-validator",
    "unstructured",
    "outlines",
    "e2b-code-interpreter",
    "nltk",
    "firecrawl-py",
    "arxiv",
    "arxiv2text",
    "imageio",
    "slack-sdk",
    "slack-bolt",
    "pydub",
    "pillow",
    "docker",
    "jupyter_client",
    "ipykernel",
    "agentops",
    "praw",
    "textblob",
    "asknews",
    "scholarly",
    "pdfplumber",
    "notion-client",
    "yt-dlp",
    "ffmpeg-python",
    "pyyaml",
    "datacommons",
    "datacommons_pandas",
    "tavily-python",
    "apify_client",
    "fastapi",
    "uvicorn",
    "stripe",
    "unstructured",
    # vector-database
    "qdrant-client",
    "pymilvus",
    # retrievers
    "cohere",
    # encoders
    "sentence-transformers",
    # graph-storages
    "neo4j",
    "nebula3-python",
    # retrievers
    "rank-bm25",
    # model platforms
    "litellm",
    "mistralai",
    "cohere",
    "fish-audio-sdk",
    "google-generativeai",
    "anthropic",
    "reka-api",
    "sglang",
    # kv-storages
    "redis",
    # object-storages
    "azure-storage-blob",
    "google-cloud-storage",
    "botocore",
]

[tool.poetry.group.dev]
optional = true
[tool.poetry.group.dev.dependencies]
ruff = "^0.4.1"
mypy = "^1.5.1"
toml = ">=0.10.2"
pre-commit = "^3"
pytest = "^7"
pytest-cov = "^4"
pytest-asyncio = "^0.23.0"
gradio = "^3"
mock = "^5"

# types
types-Pillow = "*"
types-Pygments = "*"
types-mock = "*"
types-regex = "*"
types-setuptools = "*"
types-tqdm = "*"
types-colorama = "^0"
types-requests = "^2"
types-PyYAML = "^6"

[tool.poetry.group.docs]
optional = true
[tool.poetry.group.docs.dependencies]
sphinx = "^7"
sphinx_book_theme = "*"
docutils = "<0.20.0"
myst-parser = "*"
nbsphinx = "*"

[tool.ruff]
line-length = 79
fix = true
target-version = "py39"

[tool.ruff.format]
quote-style = "preserve"

[tool.ruff.lint]
extend-select = [
    "I", # isort
    "B", # flake8-bugbear
    "C4", # flake8-comprehensions
    "PGH", # pygrep-hooks
    "RUF", # ruff
    "E",
]

ignore = [
    "B028", # Warning without stacklevel
    "B904", # use 'raise ... from err'
    "B905", # use explicit 'strict=' parameter with 'zip()'
    "N818", #  Exception name should be named with an Error suffix
    "C416", # I think comprehension is more clear https://docs.astral.sh/ruff/rules/unnecessary-comprehension/
    "C408", # we have used lots of dict(...) instead of literal
]

per-file-ignores = { "camel/benchmarks/__init__.py" = ["I001"], "camel/benchmarks/apibank.py" = ["I001"], "camel/benchmarks/apibench.py" = ["I001"] }

[tool.ruff.lint.pydocstyle]
convention = "google"

[tool.ruff.lint.isort]
known-first-party = ["camel"]

[tool.pytest.ini_options]
pythonpath = ["."]
addopts = ["--strict-markers"]
markers = [
    "asyncio: mark a test as asyncio-based.",
    "very_slow: mark a very slow test to run only in full test mode",
    "model_backend: for tests that require OpenAI API key or a local LLM",
]

[tool.coverage.report]
include_namespace_packages = true

[[tool.mypy.overrides]]
module = [
    "transformers.*",
    "packaging.*",
    "tiktoken",
    "openai",
    "openai.error",
    "anthropic",
    "pytest",
    "_pytest.config",
    "_pytest.nodes",
    "numpy",
    "pandas",
    "torch",
    "tree-sitter",
    "tree-sitter-python",
    "sqlalchemy",
    "google.cloud.sql.connector",
    "gradio",
    "database_connection",
    "huggingface_hub",
    "huggingface_hub.utils._errors",
    "huggingface_hub.errors",
    "wikipedia",
    "duckduckgo_search",
    "newspaper",
    "wolframalpha",
    "pyowm",
    "googlemaps",
    "requests_oauthlib",
    "prance",
    "openapi-spec-validator",
    "jsonschema.*",
    "bs4.*",
    "docx2txt",
    "PyMuPDF",
    "fitz",
    "qdrant_client.*",
    "nltk",
    "e2b_code_interpreter",
    "firecrawl",
    "imageio",
    "rank_bm25",
    "cohere",
    "fish_audio_sdk",
    "sentence_transformers.*",
    "pymilvus",
    "pillow",
    "slack-sdk",
    "slack-bolt",
    "pydub",
    "pygithub",
    "litellm",
    "pyTelegramBotAPI",
    "discord.py",
    "rouge",
    "datasets",
    "docker.*",
    "google.*",
    "google_generativeai",
    "mistralai",
    "cohere",
    "fish-audio-sdk",
    "reka-api",
    "sglang",
    "agentops",
    "botocore.*",
    "asknews",
    "arxiv",
    "arxiv2text",
    "praw",
    "textblob",
    "datacommons",
    "datacommons_pandas",
    "tavily-python",
    "scholarly",
    "notion-client",
    "ffmpeg",
    "yt_dlp",
]
ignore_missing_imports = true<|MERGE_RESOLUTION|>--- conflicted
+++ resolved
@@ -41,15 +41,11 @@
 eval-type-backport = "0.2.0"
 curl_cffi = "0.6.2"
 pandoc = "*"
-<<<<<<< HEAD
 rouge = "*"
 pillow = "^10.2.0"
 tree-sitter = "*"
 tree-sitter-python = "*"
 googletrans-py = "4.0.0"
-=======
-pillow = "^11.0.0"
->>>>>>> 89691b8f
 
 # model-platforms
 litellm = { version = "^1.38.1", optional = true }
