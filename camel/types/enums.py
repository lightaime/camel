# =========== Copyright 2023 @ CAMEL-AI.org. All Rights Reserved. ===========
# Licensed under the Apache License, Version 2.0 (the “License”);
# you may not use this file except in compliance with the License.
# You may obtain a copy of the License at
#
#     http://www.apache.org/licenses/LICENSE-2.0
#
# Unless required by applicable law or agreed to in writing, software
# distributed under the License is distributed on an “AS IS” BASIS,
# WITHOUT WARRANTIES OR CONDITIONS OF ANY KIND, either express or implied.
# See the License for the specific language governing permissions and
# limitations under the License.
# =========== Copyright 2023 @ CAMEL-AI.org. All Rights Reserved. ===========
import re
from enum import Enum, EnumMeta


class RoleType(Enum):
    ASSISTANT = "assistant"
    USER = "user"
    CRITIC = "critic"
    EMBODIMENT = "embodiment"
    DEFAULT = "default"


class ModelType(Enum):
    GPT_3_5_TURBO = "gpt-3.5-turbo-1106"
    GPT_3_5_TURBO_16K = "gpt-3.5-turbo-1106"
    GPT_4 = "gpt-4"
    GPT_4_32K = "gpt-4-32k"
    GPT_4_TURBO = "gpt-4-1106-preview"
    GPT_4_TURBO_VISION = "gpt-4-vision-preview"

    STUB = "stub"

    LLAMA_2 = "llama-2"
    VICUNA = "vicuna"
    VICUNA_16K = "vicuna-16k"

    @property
    def value_for_tiktoken(self) -> str:
        return self.value if self is not ModelType.STUB else "gpt-3.5-turbo"

    @property
    def is_openai(self) -> bool:
        r"""Returns whether this type of models is an OpenAI-released model."""
        return self in {
            ModelType.GPT_3_5_TURBO,
            ModelType.GPT_3_5_TURBO_16K,
            ModelType.GPT_4,
            ModelType.GPT_4_32K,
            ModelType.GPT_4_TURBO,
            ModelType.GPT_4_TURBO_VISION,
        }

    @property
    def is_open_source(self) -> bool:
        r"""Returns whether this type of models is open-source."""
        return self in {
            ModelType.LLAMA_2,
            ModelType.VICUNA,
            ModelType.VICUNA_16K,
        }

    @property
    def token_limit(self) -> int:
        r"""Returns the maximum token limit for a given model.
        Returns:
            int: The maximum token limit for the given model.
        """
        if self is ModelType.GPT_3_5_TURBO:
            return 16385
        elif self is ModelType.GPT_3_5_TURBO_16K:
            return 16385
        elif self is ModelType.GPT_4:
            return 8192
        elif self is ModelType.GPT_4_32K:
            return 32768
        elif self is ModelType.GPT_4_TURBO:
            return 128000
        elif self is ModelType.GPT_4_TURBO_VISION:
            return 128000
        elif self is ModelType.STUB:
            return 4096
        elif self is ModelType.LLAMA_2:
            return 4096
        elif self is ModelType.VICUNA:
            # reference: https://lmsys.org/blog/2023-03-30-vicuna/
            return 2048
        elif self is ModelType.VICUNA_16K:
            return 16384
        else:
            raise ValueError("Unknown model type")

    def validate_model_name(self, model_name: str) -> bool:
        r"""Checks whether the model type and the model name matches.

        Args:
            model_name (str): The name of the model, e.g. "vicuna-7b-v1.5".
        Returns:
            bool: Whether the model type mathches the model name.
        """
        if self is ModelType.VICUNA:
            pattern = r'^vicuna-\d+b-v\d+\.\d+$'
            return bool(re.match(pattern, model_name))
        elif self is ModelType.VICUNA_16K:
            pattern = r'^vicuna-\d+b-v\d+\.\d+-16k$'
            return bool(re.match(pattern, model_name))
        elif self is ModelType.LLAMA_2:
            return (self.value in model_name.lower()
                    or "llama2" in model_name.lower())
        else:
            return self.value in model_name.lower()


class EmbeddingModelType(Enum):
    ADA_2 = "text-embedding-ada-002"
    ADA_1 = "text-embedding-ada-001"
    BABBAGE_1 = "text-embedding-babbage-001"
    CURIE_1 = "text-embedding-curie-001"
    DAVINCI_1 = "text-embedding-davinci-001"

    @property
    def is_openai(self) -> bool:
        r"""Returns whether this type of models is an OpenAI-released model."""
        return self in {
            EmbeddingModelType.ADA_2,
            EmbeddingModelType.ADA_1,
            EmbeddingModelType.BABBAGE_1,
            EmbeddingModelType.CURIE_1,
            EmbeddingModelType.DAVINCI_1,
        }

    @property
    def output_dim(self) -> int:
        if self is EmbeddingModelType.ADA_2:
            return 1536
        elif self is EmbeddingModelType.ADA_1:
            return 1024
        elif self is EmbeddingModelType.BABBAGE_1:
            return 2048
        elif self is EmbeddingModelType.CURIE_1:
            return 4096
        elif self is EmbeddingModelType.DAVINCI_1:
            return 12288
        else:
            raise ValueError(f"Unknown model type {self}.")


class TaskType(Enum):
    AI_SOCIETY = "ai_society"
    CODE = "code"
    MISALIGNMENT = "misalignment"
    TRANSLATION = "translation"
    EVALUATION = "evaluation"
    SOLUTION_EXTRACTION = "solution_extraction"
    ROLE_DESCRIPTION = "role_description"
    OBJECT_RECOGNITION = "object_recognition"
    DEFAULT = "default"


class VectorDistance(Enum):
    r"""Distance metrics used in a vector database."""

    DOT = "dot"
    r"""Dot product. https://en.wikipedia.org/wiki/Dot_product"""

    COSINE = "cosine"
    r"""Cosine similarity. https://en.wikipedia.org/wiki/Cosine_similarity"""

    EUCLIDEAN = "euclidean"
    r"""Euclidean distance. https://en.wikipedia.org/wiki/Euclidean_distance"""


class OpenAIBackendRole(Enum):
    ASSISTANT = "assistant"
    SYSTEM = "system"
    USER = "user"
    FUNCTION = "function"


class TerminationMode(Enum):
    ANY = "any"
    ALL = "all"


<<<<<<< HEAD
class OpenAIImageTypeMeta(EnumMeta):

    def __contains__(cls, image_type: object) -> bool:
        try:
            cls(image_type)
        except ValueError:
            return False
        return True


class OpenAIImageType(Enum, metaclass=OpenAIImageTypeMeta):
    r"""Image types supported by OpenAI vision model."""
    # https://platform.openai.com/docs/guides/vision
    PNG = "png"
    JPEG = "jpeg"
    JPG = "jpg"
    WEBP = "webp"
    GIF = "gif"
=======
class StorageType(Enum):
    MILVUS = "milvus"
    QDRANT = "qdrant"
>>>>>>> d7e49241
<|MERGE_RESOLUTION|>--- conflicted
+++ resolved
@@ -184,7 +184,6 @@
     ALL = "all"
 
 
-<<<<<<< HEAD
 class OpenAIImageTypeMeta(EnumMeta):
 
     def __contains__(cls, image_type: object) -> bool:
@@ -203,8 +202,8 @@
     JPG = "jpg"
     WEBP = "webp"
     GIF = "gif"
-=======
+
+
 class StorageType(Enum):
     MILVUS = "milvus"
-    QDRANT = "qdrant"
->>>>>>> d7e49241
+    QDRANT = "qdrant"