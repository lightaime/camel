--- conflicted
+++ resolved
@@ -27,7 +27,7 @@
 documentation = "https://docs.camel-ai.org"
 
 [tool.poetry.dependencies]
-httpx = ">=0.23.0,<0.27.3"
+# Core dependencies
 python = ">=3.10,<3.13"
 numpy = "^1"
 openai = "^1.58.1"
@@ -41,10 +41,9 @@
 eval-type-backport = "0.2.0"
 curl_cffi = "0.6.2"
 pandoc = "*"
-pillow = ">=10.1.0,<11.0.0"
-pandasai = "^2.3.0"
-
-# model-platforms
+httpx = ">=0.23.0,<0.27.3"
+
+# Model platforms
 litellm = { version = "^1.38.1", optional = true }
 google-generativeai = { version = "^0.6.0", optional = true }
 mistralai = { version = "^1.1.0", optional = true }
@@ -54,10 +53,10 @@
 fish-audio-sdk = { version = "^2024.12.5", optional = true }
 sglang = { version = "^0.4.0", optional = true }
 
-# huggingface-agent
+# Huggingface ecosystem
 transformers = { version = "^4", optional = true }
-diffusers = { version = "^0", optional = true }
-accelerate = { version = "^0", optional = true }
+diffusers = { version = "^0.25.0", optional = true }
+accelerate = { version = "^0.25.0", optional = true }
 datasets = { version = "^3", optional = true }
 torch = [
     { version = "^2", optional = true, markers = "platform_system != 'Darwin' or platform_machine == 'arm64'" },
@@ -68,10 +67,6 @@
 sentencepiece = { version = "^0", optional = true }
 opencv-python = { version = "^4", optional = true }
 
-<<<<<<< HEAD
-# tools
-outlines = { version = "^0.1.7", optional = true }
-=======
 # Core RAG components
 sentence-transformers = { version = "^3.0.1", optional = true }
 qdrant-client = { version = "^1.9.0", optional = true }
@@ -88,10 +83,23 @@
 botocore = { version = "^1.35.3", optional = true }
 
 # Document processing tools
->>>>>>> 837096ec
 beautifulsoup4 = { version = "^4", optional = true }
 docx2txt = { version = "^0.8", optional = true }
 PyMuPDF = { version = "^1.22.5", optional = true }
+pdfplumber = { version = "^0.11.0", optional = true }
+unstructured = { extras = ["all-docs"], version = "0.16.11", optional = true }
+prance = { version = "^23.6.21.0", optional = true }
+openapi-spec-validator = { version = "^0.7.1", optional = true }
+pandasai = { version = "^2.3.0", optional = true }
+
+# Media processing tools
+pillow = ">=10.1.0,<11.0.0"
+imageio = { extras = ["pyav"], version = "^2.34.2", optional = true }
+pydub = { version = "^0.25.1", optional = true }
+yt-dlp = { version = "^2024.11.4", optional = true }
+ffmpeg-python = { version = "^0.2.0", optional = true }
+
+# Web and API tools
 wikipedia = { version = "^1", optional = true }
 linkup-sdk = { version = "^0.2.1", optional = true }
 duckduckgo-search = { version = "^6.3.5", optional = true }
@@ -100,66 +108,47 @@
 pyowm = { version = "^3.3.0", optional = true }
 googlemaps = { version = "^4.10.0", optional = true }
 requests_oauthlib = { version = "^1.3.1", optional = true }
-prance = { version = "^23.6.21.0", optional = true }
-openapi-spec-validator = { version = "^0.7.1", optional = true }
-rouge = { version = "^1.0.1", optional = true }
 firecrawl-py = { version = "^1.0.0", optional = true }
+apify_client = { version = "^1.8.1", optional = true }
+tavily-python = { version = "^0.5.0", optional = true }
+asknews = { version = "^0.7.54", optional = true }
+dappier = { version = "^0.3.3", optional = true }
+
+# Communication platform tools
 slack-sdk = { version = "^3.27.2", optional = true }
 slack-bolt = { version = "^1.20.1", optional = true }
-pydub = { version = "^0.25.1", optional = true }
 pygithub = { version = "^2.3.0", optional = true }
-imageio = { extras = ["pyav"], version = "^2.34.2", optional = true }
-e2b-code-interpreter = { version = "^1.0.3", optional = true }
 pyTelegramBotAPI = { version = "^4.18.0", optional = true }
-dappier = { version = "^0.3.3", optional = true }
 "discord.py" = { version = "^2.3.2", optional = true }
-docker = { version = "^7.1.0", optional = true }
-agentops = { version = "^0.3.21", optional = true }
-azure-storage-blob = { version = "^12.21.0", optional = true }
-google-cloud-storage = { version = "^2.18.0", optional = true }
-botocore = { version = "^1.35.3", optional = true }
-asknews = { version = "^0.7.54", optional = true }
+notion-client = { version = "^2.2.1", optional = true }
 praw = { version = "^7.7.1", optional = true }
+
+# Data science and analytics tools
+rouge = { version = "^1.0.1", optional = true }
 textblob = { version = "^0.17.1", optional = true }
 datacommons = { version = "^1.4.3", optional = true }
 datacommons_pandas = { version = "^0.0.3", optional = true }
-tavily-python = { version = "^0.5.0", optional = true }
+pandas = { version = "^1.5.3", optional = true }
+openbb = { version = "^4.3.5", optional = true }
+stripe = { version = "^11.3.0", optional = true }
+
+# Research tools
 scholarly = { extras = ["tor"], version = "1.7.11", optional = true }
 arxiv = { version = "^2.1.3", optional = true }
 arxiv2text = { version = "^0.1.14", optional = true }
+
+# Development tools
+outlines = { version = "^0.1.7", optional = true }
+docker = { version = "^7.1.0", optional = true }
 jupyter_client = { version = "^8.6.2", optional = true }
 ipykernel = { version = "^6.0.0", optional = true }
-pdfplumber = { version = "^0.11.0", optional = true }
-apify_client = { version = "^1.8.1", optional = true }
-notion-client = { version = "^2.2.1", optional = true }
-stripe = { version = "^11.3.0", optional = true }
-yt-dlp = { version = "^2024.11.4", optional = true }
-ffmpeg-python = { version = "^0.2.0", optional = true }
-pyyaml = { version = "^6.0.2", optional = true }
-openbb = { version = "^4.3.5", optional = true }
-unstructured = { extras = ["all-docs"], version = "0.16.11", optional = true }
-pandas = { version = "^1.5.0", optional = true }
+agentops = { version = "^0.3.21", optional = true }
+e2b-code-interpreter = { version = "^1.0.3", optional = true }
 tree-sitter-python = { version = "^0.23.6", optional = true }
 tree-sitter = { version = "^0.23.2", optional = true }
-
-# encoders
-sentence-transformers = { version = "^3.0.1", optional = true }
-
-# vector-databases
-qdrant-client = { version = "^1.9.0", optional = true }
-pymilvus = { version = "^2.4.0", optional = true }
-
-# graph-storages
-neo4j = { version = "^5.18.0", optional = true }
-nebula3-python = { version = "3.8.2", optional = true }
-
-# key-value-storages
-redis = { version = "^5.0.6", optional = true }
-
-# retrievers
-rank-bm25 = { version = "^0.2.2", optional = true }
-
-# test
+pyyaml = { version = "^6.0.2", optional = true }
+
+# Testing tools
 pytest = { version = "^7", optional = true }
 pytest-asyncio = { version = "^0.23.0", optional = true }
 mock = { version = "^5", optional = true}
@@ -167,6 +156,7 @@
 [tool.poetry.extras]
 test = ["pytest", "mock", "pytest-asyncio"]
 
+# Core RAG components
 rag = [
     "sentence-transformers",
     "qdrant-client",
@@ -175,18 +165,90 @@
     "nebula3-python",
     "rank-bm25",
     "cohere",
-    "unstructured"
-]
-
-search_tools = [
+    "unstructured",
+    "pandasai",
+]
+
+# Web and API tools
+web_tools = [
     "duckduckgo-search",
     "wikipedia",
+    "firecrawl-py",
+    "apify_client",
     "linkup-sdk",
     "wolframalpha",
     "tavily-python",
-]
-
-model-platforms = [
+    "dappier",
+    "asknews",
+    "newspaper3k",
+    "pyowm",
+    "googlemaps",
+    "requests_oauthlib",
+]
+
+# Document processing tools
+document_tools = [
+    "beautifulsoup4",
+    "docx2txt", 
+    "PyMuPDF",
+    "pdfplumber",
+    "unstructured",
+    "pandasai",
+    "prance",
+    "openapi-spec-validator",
+]
+
+# Media processing tools
+media_tools = [
+    "imageio",
+    "pillow",
+    "pydub",
+    "yt-dlp",
+    "ffmpeg-python",
+]
+
+# Communication platform tools
+communication_tools = [
+    "slack-sdk",
+    "slack-bolt",
+    "pygithub",
+    "pyTelegramBotAPI",
+    "discord.py",
+    "notion-client",
+    "praw",
+]
+
+# Data science and analytics tools
+data_tools = [
+    "pandas",
+    "textblob",
+    "datacommons",
+    "datacommons_pandas",
+    "rouge",
+    "openbb",
+    "stripe",
+]
+
+# Academic and research tools
+research_tools = [
+    "arxiv",
+    "arxiv2text",
+    "scholarly",
+]
+
+# Development and runtime tools
+dev_tools = [
+    "docker",
+    "jupyter_client",
+    "ipykernel",
+    "agentops",
+    "e2b-code-interpreter",
+    "tree-sitter-python",
+    "tree-sitter",
+]
+
+# Model platforms
+model_platforms = [
     "litellm",
     "google-generativeai",
     "mistralai",
@@ -194,10 +256,11 @@
     "anthropic",
     "cohere",
     "fish-audio-sdk",
-    'sglang',
-]
-
-huggingface-agent = [
+    "sglang",
+]
+
+# Hugging Face ecosystem
+huggingface = [
     "transformers",
     "diffusers",
     "accelerate",
@@ -208,15 +271,38 @@
     "opencv-python",
 ]
 
-encoders = [
-    "sentence-transformers",
-]
-
-tools = [
+# Storage solutions
+storage = [
+    # Vector databases
+    "qdrant-client",
+    "pymilvus",
+    # Graph storage
+    "neo4j",
+    "nebula3-python",
+    # Key-value storage
+    "redis",
+    # Object storage
+    "azure-storage-blob",
+    "google-cloud-storage",
+    "botocore",
+]
+
+# All inclusive
+all = [
+    "transformers",
+    "diffusers",
+    "accelerate",
+    "datasets",
+    "torch",
+    "soundfile",
+    "sentencepiece",
+    "opencv-python",
     "beautifulsoup4",
     "docx2txt",
-    "functools",
     "PyMuPDF",
+    "pdfplumber",
+    "unstructured",
+    "pandasai",
     "wikipedia",
     "linkup-sdk",
     "duckduckgo-search",
@@ -227,7 +313,6 @@
     "requests_oauthlib",
     "prance",
     "openapi-spec-validator",
-    "unstructured",
     "rouge",
     "outlines",
     "e2b-code-interpreter",
@@ -241,102 +326,7 @@
     "pydub",
     "pygithub",
     "pyTelegramBotAPI",
-    "dappier",
     "discord.py",
-    "docker",
-    "jupyter_client",
-    "ipykernel",
-    "agentops",
-    "asknews",
-    "praw",
-    "textblob",
-    "datacommons",
-    "datacommons_pandas",
-    "scholarly",
-    "pdfplumber",
-    "apify_client",
-    "notion-client",
-    "stripe",
-    "yt-dlp",
-    "ffmpeg-python",
-    "pyyaml",
-    "pandas",
-    "tree-sitter-python",
-    "tree-sitter",
-    "openbb",
-]
-
-vector-databases = [
-    "qdrant-client",
-    "pymilvus",
-]
-
-graph-storages = [
-    "neo4j",
-    "nebula3-python",
-]
-
-kv-stroages = [
-    "redis",
-]
-
-object-storages = [
-    "azure-storage-blob",
-    "google-cloud-storage",
-    "botocore",
-]
-
-retrievers = [
-    "rank-bm25",
-    "cohere",
-]
-
-runtime = [
-    "docker",
-    "fastapi",
-    "uvicorn",
-]
-
-all = [
-    # huggingface-agent
-    "transformers",
-    "diffusers",
-    "accelerate",
-    "datasets",
-    "torch",
-    "soundfile",
-    "sentencepiece",
-    "opencv-python",
-    # tools
-    "beautifulsoup4",
-    "docx2txt",
-    "pygithub",
-    "pyTelegramBotAPI",
-    "dappier",
-    "discord.py",
-    "PyMuPDF",
-    "wikipedia",
-    "linkup-sdk",
-    "duckduckgo-search",
-    "newspaper3k",
-    "wolframalpha",
-    "pyowm",
-    "googlemaps",
-    "requests_oauthlib",
-    "prance",
-    "openapi-spec-validator",
-    "unstructured",
-    "rouge",
-    "outlines",
-    "e2b-code-interpreter",
-    "firecrawl-py",
-    "arxiv",
-    "arxiv2text",
-    "imageio",
-    "slack-sdk",
-    "slack-bolt",
-    "pydub",
-    "pillow",
     "docker",
     "jupyter_client",
     "ipykernel",
@@ -345,54 +335,38 @@
     "textblob",
     "asknews",
     "scholarly",
-    "pdfplumber",
     "notion-client",
     "yt-dlp",
     "ffmpeg-python",
-    "pyyaml",
     "datacommons",
     "datacommons_pandas",
     "tavily-python",
     "apify_client",
-    "fastapi",
-    "uvicorn",
     "stripe",
     "pandas",
     "tree-sitter-python",
     "tree-sitter",
     "openbb",
-    # vector-database
     "qdrant-client",
     "pymilvus",
-    # retrievers
     "cohere",
-    # encoders
     "sentence-transformers",
-    # graph-storages
     "neo4j",
     "nebula3-python",
-    # retrievers
     "rank-bm25",
-    # model platforms
     "litellm",
     "mistralai",
-    "cohere",
     "fish-audio-sdk",
     "google-generativeai",
     "anthropic",
     "reka-api",
     "sglang",
-    # kv-storages
     "redis",
-    # object-storages
     "azure-storage-blob",
     "google-cloud-storage",
     "botocore",
-<<<<<<< HEAD
-=======
     "dappier",
     "ragas",
->>>>>>> 837096ec
 ]
 
 [tool.poetry.group.dev]
@@ -555,5 +529,6 @@
     "tree-sitter-python",
     "tree-sitter",
     "ragas",
+    "pandasai",
 ]
 ignore_missing_imports = true