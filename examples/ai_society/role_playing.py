--- conflicted
+++ resolved
@@ -11,16 +11,11 @@
 # See the License for the specific language governing permissions and
 # limitations under the License.
 # =========== Copyright 2023 @ CAMEL-AI.org. All Rights Reserved. ===========
+
 from colorama import Fore
 
 from camel.agents import RolePlaying
-<<<<<<< HEAD
 from camel.utils import print_text_animated
-
-
-def main(model_type=None) -> None:
-    task_prompt = "Develop a trading bot for the stock market"
-=======
 from camel.agents.role_assignment_agent import RoleAssignmentAgent
 from camel.typing import ModelType
 from camel.utils import print_text_animated
@@ -31,7 +26,7 @@
 
     role_assignment_agent = RoleAssignmentAgent(model=ModelType.GPT_3_5_TURBO)
 
-    roles = role_assignment_agent.step(task_prompt, 2)
+    roles = role_assignment_agent.step_completion(task_prompt, 2)
     if len(roles) == 2:
         ai_user_role = roles['ai_user']
         ai_assistant_role = roles['ai_assistant']
@@ -39,10 +34,9 @@
         ai_user_role = roles['role_name_1']
         ai_assistant_role = roles['role_name_2']
 
->>>>>>> d033a8e4
     role_play_session = RolePlaying(
-        "Python Programmer",
-        "Stock Trader",
+        ai_assistant_role,
+        ai_user_role,
         task_prompt=task_prompt,
         with_task_specify=True,
         model_type=model_type,
