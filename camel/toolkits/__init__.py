# ========= Copyright 2023-2024 @ CAMEL-AI.org. All Rights Reserved. =========
# Licensed under the Apache License, Version 2.0 (the "License");
# you may not use this file except in compliance with the License.
# You may obtain a copy of the License at
#
#     http://www.apache.org/licenses/LICENSE-2.0
#
# Unless required by applicable law or agreed to in writing, software
# distributed under the License is distributed on an "AS IS" BASIS,
# WITHOUT WARRANTIES OR CONDITIONS OF ANY KIND, either express or implied.
# See the License for the specific language governing permissions and
# limitations under the License.
# ========= Copyright 2023-2024 @ CAMEL-AI.org. All Rights Reserved. =========
# ruff: noqa: I001
from .function_tool import (
    FunctionTool,
    get_openai_function_schema,
    get_openai_tool_schema,
    generate_docstring,
)
from .open_api_specs.security_config import openapi_security_config

from .math_toolkit import MathToolkit
from .search_toolkit import SearchToolkit
from .weather_toolkit import WeatherToolkit
from .dalle_toolkit import DalleToolkit
from .ask_news_toolkit import AskNewsToolkit, AsyncAskNewsToolkit
from .linkedin_toolkit import LinkedInToolkit
from .reddit_toolkit import RedditToolkit
from .meshy_toolkit import MeshyToolkit

from .base import BaseToolkit
from .google_maps_toolkit import GoogleMapsToolkit
from .code_execution import CodeExecutionToolkit
from .github_toolkit import GithubToolkit
from .google_scholar_toolkit import GoogleScholarToolkit
from .arxiv_toolkit import ArxivToolkit
from .slack_toolkit import SlackToolkit
from .twitter_toolkit import TwitterToolkit
from .open_api_toolkit import OpenAPIToolkit
from .retrieval_toolkit import RetrievalToolkit
from .notion_toolkit import NotionToolkit
from .human_toolkit import HumanToolkit
from .stripe_toolkit import StripeToolkit
from .video_toolkit import VideoDownloaderToolkit

__all__ = [
    'BaseToolkit',
    'FunctionTool',
    'get_openai_function_schema',
    'get_openai_tool_schema',
    "generate_docstring",
    'openapi_security_config',
    'GithubToolkit',
    'MathToolkit',
    'GoogleMapsToolkit',
    'SearchToolkit',
    'SlackToolkit',
    'DalleToolkit',
    'TwitterToolkit',
    'WeatherToolkit',
    'RetrievalToolkit',
    'OpenAPIToolkit',
    'LinkedInToolkit',
    'RedditToolkit',
    'CodeExecutionToolkit',
    'AskNewsToolkit',
    'AsyncAskNewsToolkit',
    'GoogleScholarToolkit',
    'NotionToolkit',
    'ArxivToolkit',
    'HumanToolkit',
    'VideoDownloaderToolkit',
<<<<<<< HEAD
    'StripeToolkit',
=======
    'MeshyToolkit',
>>>>>>> 0de75314
]<|MERGE_RESOLUTION|>--- conflicted
+++ resolved
@@ -71,9 +71,6 @@
     'ArxivToolkit',
     'HumanToolkit',
     'VideoDownloaderToolkit',
-<<<<<<< HEAD
     'StripeToolkit',
-=======
     'MeshyToolkit',
->>>>>>> 0de75314
 ]