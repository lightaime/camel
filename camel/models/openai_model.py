# =========== Copyright 2023 @ CAMEL-AI.org. All Rights Reserved. ===========
# Licensed under the Apache License, Version 2.0 (the “License”);
# you may not use this file except in compliance with the License.
# You may obtain a copy of the License at
#
#     http://www.apache.org/licenses/LICENSE-2.0
#
# Unless required by applicable law or agreed to in writing, software
# distributed under the License is distributed on an “AS IS” BASIS,
# WITHOUT WARRANTIES OR CONDITIONS OF ANY KIND, either express or implied.
# See the License for the specific language governing permissions and
# limitations under the License.
# =========== Copyright 2023 @ CAMEL-AI.org. All Rights Reserved. ===========
import os
import warnings
from typing import Any, Dict, List, Optional, Union

from openai import OpenAI, Stream

from camel.configs import OPENAI_API_PARAMS, ChatGPTConfig
from camel.messages import OpenAIMessage
from camel.models import BaseModelBackend
from camel.types import (
    ChatCompletion,
    ChatCompletionChunk,
    ModelType,
)
from camel.utils import (
    BaseTokenCounter,
    OpenAITokenCounter,
    api_keys_required,
)


class OpenAIModel(BaseModelBackend):
    r"""OpenAI API in a unified BaseModelBackend interface.

    Args:
        model_type (Union[ModelType, str]): Model for which a backend is
            created, one of GPT_* series.
        model_config_dict (Optional[Dict[str, Any]], optional): A dictionary
            that will be fed into:obj:`openai.ChatCompletion.create()`. If
            :obj:`None`, :obj:`ChatGPTConfig().as_dict()` will be used.
            (default: :obj:`None`)
        api_key (Optional[str], optional): The API key for authenticating
            with the OpenAI service. (default: :obj:`None`)
        url (Optional[str], optional): The url to the OpenAI service.
            (default: :obj:`None`)
        token_counter (Optional[BaseTokenCounter], optional): Token counter to
            use for the model. If not provided, :obj:`OpenAITokenCounter` will
            be used. (default: :obj:`None`)
    """

    def __init__(
        self,
        model_type: Union[ModelType, str],
        model_config_dict: Optional[Dict[str, Any]] = None,
        api_key: Optional[str] = None,
        url: Optional[str] = None,
        token_counter: Optional[BaseTokenCounter] = None,
    ) -> None:
        if model_config_dict is None:
            model_config_dict = ChatGPTConfig().as_dict()
        api_key = api_key or os.environ.get("OPENAI_API_KEY")
        url = url or os.environ.get("OPENAI_API_BASE_URL")
        super().__init__(
            model_type, model_config_dict, api_key, url, token_counter
        )
        self._client = OpenAI(
            timeout=60,
            max_retries=3,
            base_url=self._url,
            api_key=self._api_key,
        )

    @property
    def token_counter(self) -> BaseTokenCounter:
        r"""Initialize the token counter for the model backend.

        Returns:
            BaseTokenCounter: The token counter following the model's
                tokenization style.
        """
        if not self._token_counter:
            self._token_counter = OpenAITokenCounter(self.model_type)
        return self._token_counter

    @api_keys_required("OPENAI_API_KEY")
    def run(
        self,
        messages: List[OpenAIMessage],
    ) -> Union[ChatCompletion, Stream[ChatCompletionChunk]]:
        r"""Runs inference of OpenAI chat completion.

        Args:
            messages (List[OpenAIMessage]): Message list with the chat history
                in OpenAI API format.

        Returns:
            Union[ChatCompletion, Stream[ChatCompletionChunk]]:
                `ChatCompletion` in the non-stream mode, or
                `Stream[ChatCompletionChunk]` in the stream mode.
        """
        # o1-preview and o1-mini have Beta limitations
        # reference: https://platform.openai.com/docs/guides/reasoning
<<<<<<< HEAD
        if self.model_type in [
            ModelType.O1_MINI,
            ModelType.O1_PREVIEW,
        ]:
=======
        if self.model_type in [ModelType.O1_MINI, ModelType.O1_PREVIEW]:
            warnings.warn(
                "Warning: You are using an O1 model (O1_MINI or O1_PREVIEW), "
                "which has certain limitations, reference: "
                "`https://platform.openai.com/docs/guides/reasoning`.",
                UserWarning,
            )

>>>>>>> 081d20b6
            # Remove system message that is not supported in o1 model.
            messages = [msg for msg in messages if msg.get("role") != "system"]

            # Check and remove unsupported parameters and reset the fixed
            # parameters
            unsupported_keys = ["stream", "tools", "tool_choice"]
            for key in unsupported_keys:
                if key in self.model_config_dict:
                    del self.model_config_dict[key]

            self.model_config_dict["temperature"] = 1.0
            self.model_config_dict["top_p"] = 1.0
            self.model_config_dict["n"] = 1.0
            self.model_config_dict["presence_penalty"] = 0.0
            self.model_config_dict["frequency_penalty"] = 0.0

        response = self._client.chat.completions.create(
            messages=messages,
            model=self.model_type,
            **self.model_config_dict,
        )
        return response

    def check_model_config(self):
        r"""Check whether the model configuration contains any
        unexpected arguments to OpenAI API.

        Raises:
            ValueError: If the model configuration dictionary contains any
                unexpected arguments to OpenAI API.
        """
        for param in self.model_config_dict:
            if param not in OPENAI_API_PARAMS:
                raise ValueError(
                    f"Unexpected argument `{param}` is "
                    "input into OpenAI model backend."
                )

    @property
    def stream(self) -> bool:
        r"""Returns whether the model is in stream mode,
            which sends partial results each time.
        Returns:
            bool: Whether the model is in stream mode.
        """
        return self.model_config_dict.get('stream', False)<|MERGE_RESOLUTION|>--- conflicted
+++ resolved
@@ -103,12 +103,6 @@
         """
         # o1-preview and o1-mini have Beta limitations
         # reference: https://platform.openai.com/docs/guides/reasoning
-<<<<<<< HEAD
-        if self.model_type in [
-            ModelType.O1_MINI,
-            ModelType.O1_PREVIEW,
-        ]:
-=======
         if self.model_type in [ModelType.O1_MINI, ModelType.O1_PREVIEW]:
             warnings.warn(
                 "Warning: You are using an O1 model (O1_MINI or O1_PREVIEW), "
@@ -117,7 +111,6 @@
                 UserWarning,
             )
 
->>>>>>> 081d20b6
             # Remove system message that is not supported in o1 model.
             messages = [msg for msg in messages if msg.get("role") != "system"]
 
@@ -158,8 +151,9 @@
 
     @property
     def stream(self) -> bool:
-        r"""Returns whether the model is in stream mode,
-            which sends partial results each time.
+        r"""Returns whether the model is in stream mode, which sends partial 
+        results each time.
+
         Returns:
             bool: Whether the model is in stream mode.
         """
