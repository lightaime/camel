--- conflicted
+++ resolved
@@ -60,10 +60,8 @@
     role_type: RoleType
     meta_dict: Optional[Dict[str, str]]
     content: str
-<<<<<<< HEAD
-=======
+
     video_bytes: Optional[bytes] = None
->>>>>>> dd526886
     image_list: Optional[List[Image.Image]] = None
     image_detail: Literal["auto", "low", "high"] = "auto"
     video_detail: Literal["auto", "low", "high"] = "low"
@@ -74,13 +72,6 @@
         role_name: str,
         content: str,
         meta_dict: Optional[Dict[str, str]] = None,
-<<<<<<< HEAD
-        image_list: Optional[List[Image.Image]] = None,
-        image_detail: Union[OpenAIImageDetailType,
-                            str] = "auto") -> 'BaseMessage':
-        return cls(role_name, RoleType.USER, meta_dict, content, image_list,
-                   OpenAIImageDetailType(image_detail).value)
-=======
         video_bytes: Optional[bytes] = None,
         image_list: Optional[List[Image.Image]] = None,
         image_detail: Union[
@@ -100,7 +91,6 @@
             OpenAIVisionDetailType(image_detail).value,
             OpenAIVisionDetailType(video_detail).value,
         )
->>>>>>> dd526886
 
     @classmethod
     def make_assistant_message(
@@ -108,13 +98,6 @@
         role_name: str,
         content: str,
         meta_dict: Optional[Dict[str, str]] = None,
-<<<<<<< HEAD
-        image_list: Optional[List[Image.Image]] = None,
-        image_detail: Union[OpenAIImageDetailType,
-                            str] = "auto") -> 'BaseMessage':
-        return cls(role_name, RoleType.ASSISTANT, meta_dict, content, image_list,
-                   OpenAIImageDetailType(image_detail).value)
-=======
         video_bytes: Optional[bytes] = None,
         image_list: Optional[List[Image.Image]] = None,
         image_detail: Union[
@@ -134,7 +117,6 @@
             OpenAIVisionDetailType(image_detail).value,
             OpenAIVisionDetailType(video_detail).value,
         )
->>>>>>> dd526886
 
     def create_new_instance(self, content: str) -> "BaseMessage":
         r"""Create a new instance of the :obj:`BaseMessage` with updated
@@ -288,42 +270,6 @@
         Returns:
             OpenAIUserMessage: The converted :obj:`OpenAIUserMessage` object.
         """
-<<<<<<< HEAD
-        body = {"role": "user", "content": self.content}
-
-        if self.image_list is None:
-            return body
-        else:
-            body["content"] = [{
-                    "type": "text",
-                    "text": self.content,
-                }]
-            for image in self.image_list:
-                if image.format is None:
-                    raise ValueError(f"Image's `format` is `None`, please "
-                                 f"transform the `PIL.Image.Image` to  one of "
-                                 f"following supported formats, such as "
-                                 f"{list(OpenAIImageType)}")
-                image_type: str = image.format.lower()
-                if image_type not in OpenAIImageType:
-                    raise ValueError(f"Image type {image.format} "
-                                    f"is not supported by OpenAI vision model")
-                with io.BytesIO() as buffer:
-                    image.save(fp=buffer, format=image.format)
-                    encoded_image = base64.b64encode(
-                        buffer.getvalue()).decode("utf-8")
-                image_prefix = f"data:image/{image_type};base64,"
-                new_image = {
-                    "type": "image_url",
-                    "image_url": {
-                        "url": f"{image_prefix}{encoded_image}",
-                        "detail": self.image_detail,
-                    }
-                }
-                body["content"].append(new_image)
-
-            return body
-=======
         hybird_content: List[Any] = []
         hybird_content.append(
             {
@@ -426,7 +372,6 @@
                 "role": "user",
                 "content": self.content,
             }
->>>>>>> dd526886
 
     def to_openai_assistant_message(self) -> OpenAIAssistantMessage:
         r"""Converts the message to an :obj:`OpenAIAssistantMessage` object.
