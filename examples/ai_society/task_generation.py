import multiprocessing
import os

from camel.agent import ChatAgent
<<<<<<< HEAD
from camel.generator import (AISocietyTaskPromptGenerator,
                             SystemMessageGenerator)
from camel.message import UserChatMessage
from camel.typing import ModeType, RoleType
=======
from camel.generator import (
    AISocietyTaskPromptGenerator,
    RoleNameGenerator,
    SystemMessageGenerator,
)
from camel.typing import RoleType, TaskType
>>>>>>> de42ea1b


def generate_tasks(role_names: str, task_generator_prompt: str,
                   start_token: str = "1.", num_tasks: int = 10) -> None:
    sys_msg_generator = SystemMessageGenerator(task_type=TaskType.DEFAULT)

    assistant_sys_msg = sys_msg_generator.from_dict(
        dict(), role_tuple=("Task Generator", RoleType.DEFAULT))
    assistant_agent = ChatAgent(assistant_sys_msg)

    user_msg = UserChatMessage(role_name="Task Generator",
                               content=task_generator_prompt)

    assistant_msgs, _, _ = assistant_agent.step(user_msg)
    assistant_msg = assistant_msgs[0]

    tasks = assistant_msg.content.split("\n")

    # Filter out the generated response to include the tasks only
    for i, task in enumerate(tasks):
        if start_token in task:
            tasks = tasks[i:i + num_tasks]
            break

    # Ensure exact number of tasks is generated
    assert str(num_tasks) in tasks[-1], print(tasks)

    with open(f"./tasks/{'_'.join(role_names)}.txt", "w") as file:
        file.write("\n".join(tasks))


def main() -> None:
    num_tasks = 10
    start_token = "1."

    task_generator_prompt_generator = AISocietyTaskPromptGenerator(
        num_tasks=num_tasks).from_role_files()

    pool = multiprocessing.Pool()

    for task_generator_prompt, role_names in task_generator_prompt_generator:
        if not os.path.exists(f"./tasks/{'_'.join(role_names)}.txt"):
            print(f"Generating tasks for {role_names}")
            pool.apply_async(
                generate_tasks,
                (role_names, task_generator_prompt, start_token, num_tasks))

    pool.close()
    pool.join()


if __name__ == "__main__":
    main()<|MERGE_RESOLUTION|>--- conflicted
+++ resolved
@@ -2,19 +2,12 @@
 import os
 
 from camel.agent import ChatAgent
-<<<<<<< HEAD
-from camel.generator import (AISocietyTaskPromptGenerator,
-                             SystemMessageGenerator)
-from camel.message import UserChatMessage
-from camel.typing import ModeType, RoleType
-=======
 from camel.generator import (
     AISocietyTaskPromptGenerator,
-    RoleNameGenerator,
     SystemMessageGenerator,
 )
+from camel.message import UserChatMessage
 from camel.typing import RoleType, TaskType
->>>>>>> de42ea1b
 
 
 def generate_tasks(role_names: str, task_generator_prompt: str,
