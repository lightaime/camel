[build-system]
requires = ["poetry-core>=1.0.0"]
build-backend = "poetry.core.masonry.api"

[tool.poetry]
name = "camel-ai"
version = "0.2.16"
authors = ["CAMEL-AI.org"]
description = "Communicative Agents for AI Society Study"
readme = "README.md"
keywords = [
    "communicative-ai",
    "ai-societies",
    "artificial-intelligence",
    "deep-learning",
    "multi-agent-systems",
    "cooperative-ai",
    "natural-language-processing",
    "large-language-models",
]
packages = [
    { include = "camel" },
]
license = "Apache License 2.0"
homepage = "https://www.camel-ai.org/"
repository = "https://github.com/camel-ai/camel"
documentation = "https://docs.camel-ai.org"

[tool.poetry.dependencies]
# Core dependencies
python = ">=3.10,<3.13"
numpy = "^1"
openai = "^1.58.1"
tiktoken = "^0.7.0"
colorama = "^0.4.0"
jsonschema = "^4"
protobuf = "^4"
pathlib = "^1.0.1"
docstring-parser = "^0.15"
pydantic = ">=1.9,<2.10"
eval-type-backport = "0.2.0"
curl_cffi = "0.6.2"
pandoc = "^2.0.0"
httpx = ">=0.23.0,<0.27.3"

# Model platforms
litellm = { version = "^1.38.1", optional = true }
google-generativeai = { version = "^0.6.0", optional = true }
mistralai = { version = "^1.1.0", optional = true }
reka-api = { version = "^3.0.8", optional = true }
anthropic = { version = "^0.42.0", optional = true }
cohere = { version = "^5.11.0", optional = true }
fish-audio-sdk = { version = "^2024.12.5", optional = true }
sglang = { version = "^0.4.0", optional = true }

# Huggingface ecosystem
transformers = { version = "^4", optional = true }
diffusers = { version = "^0.25.0", optional = true }
accelerate = { version = "^0.25.0", optional = true }
datasets = { version = "^3", optional = true }
torch = [
    { version = "^2", optional = true, markers = "platform_system != 'Darwin' or platform_machine == 'arm64'" },
    # Torch 2.2.1 is used on non-arm64 macOS systems.
    { version = "2.2.1", optional = true, markers = "platform_system == 'Darwin' and platform_machine != 'arm64'" }
]
soundfile = { version = "^0", optional = true }
sentencepiece = { version = "^0", optional = true }
opencv-python = { version = "^4", optional = true }

# Core RAG components
sentence-transformers = { version = "^3.0.1", optional = true }
qdrant-client = { version = "^1.9.0", optional = true }
pymilvus = { version = "^2.4.0", optional = true }
rank-bm25 = { version = "^0.2.2", optional = true }

# Storage solutions
neo4j = { version = "^5.18.0", optional = true }
nebula3-python = { version = "3.8.2", optional = true }
redis = { version = "^5.0.6", optional = true }
azure-storage-blob = { version = "^12.21.0", optional = true }
google-cloud-storage = { version = "^2.18.0", optional = true }
botocore = { version = "^1.35.3", optional = true }

# Document processing tools
beautifulsoup4 = { version = "^4", optional = true }
docx2txt = { version = "^0.8", optional = true }
PyMuPDF = { version = "^1.22.5", optional = true }
pdfplumber = { version = "^0.11.0", optional = true }
unstructured = { extras = ["all-docs"], version = "0.16.11", optional = true }
prance = { version = "^23.6.21.0", optional = true }
openapi-spec-validator = { version = "^0.7.1", optional = true }

# Media processing tools
pillow = "^11.0.0"
imageio = { extras = ["pyav"], version = "^2.34.2", optional = true }
pydub = { version = "^0.25.1", optional = true }
yt-dlp = { version = "^2024.11.4", optional = true }
ffmpeg-python = { version = "^0.2.0", optional = true }

# Web and API tools
wikipedia = { version = "^1", optional = true }
linkup-sdk = { version = "^0.2.1", optional = true }
duckduckgo-search = { version = "^6.3.5", optional = true }
newspaper3k = { version = "^0.2.8", optional = true }
wolframalpha = { version = "^5.0.0", optional = true }
pyowm = { version = "^3.3.0", optional = true }
googlemaps = { version = "^4.10.0", optional = true }
requests_oauthlib = { version = "^1.3.1", optional = true }
firecrawl-py = { version = "^1.0.0", optional = true }
apify_client = { version = "^1.8.1", optional = true }
tavily-python = { version = "^0.5.0", optional = true }
asknews = { version = "^0.7.54", optional = true }
dappier = { version = "^0.3.3", optional = true }

# Communication platform tools
slack-sdk = { version = "^3.27.2", optional = true }
slack-bolt = { version = "^1.20.1", optional = true }
pygithub = { version = "^2.3.0", optional = true }
pyTelegramBotAPI = { version = "^4.18.0", optional = true }
"discord.py" = { version = "^2.3.2", optional = true }
notion-client = { version = "^2.2.1", optional = true }
praw = { version = "^7.7.1", optional = true }

# Data science and analytics tools
rouge = { version = "^1.0.1", optional = true }
textblob = { version = "^0.17.1", optional = true }
datacommons = { version = "^1.4.3", optional = true }
datacommons_pandas = { version = "^0.0.3", optional = true }
pandas = { version = "^2.2.3", optional = true }
openbb = { version = "^4.3.5", optional = true }
stripe = { version = "^11.3.0", optional = true }

# Research tools
scholarly = { extras = ["tor"], version = "1.7.11", optional = true }
arxiv = { version = "^2.1.3", optional = true }
arxiv2text = { version = "^0.1.14", optional = true }

# Development tools
outlines = { version = "^0.1.7", optional = true }
docker = { version = "^7.1.0", optional = true }
jupyter_client = { version = "^8.6.2", optional = true }
ipykernel = { version = "^6.0.0", optional = true }
agentops = { version = "^0.3.21", optional = true }
e2b-code-interpreter = { version = "^1.0.3", optional = true }
tree-sitter-python = { version = "^0.23.6", optional = true }
tree-sitter = { version = "^0.23.2", optional = true }
pyyaml = { version = "^6.0.2", optional = true }

<<<<<<< HEAD
# encoders
sentence-transformers = { version = "^3.0.1", optional = true }

# vector-databases
qdrant-client = { version = "^1.9.0", optional = true }
pymilvus = { version = "^2.4.0", optional = true }

# graph-storages
neo4j = { version = "^5.18.0", optional = true }
nebula3-python = { version = "3.8.2", optional = true }

# key-value-storages
redis = { version = "^5.0.6", optional = true }

# retrievers
rank-bm25 = { version = "^0.2.2", optional = true }

# rag evaluation
ragas = "<=0.1.6"

# test
=======
# Testing tools
>>>>>>> e00754f7
pytest = { version = "^7", optional = true }
pytest-asyncio = { version = "^0.23.0", optional = true }
mock = { version = "^5", optional = true}

[tool.poetry.extras]
test = ["pytest", "mock", "pytest-asyncio"]

# Core RAG components
rag = [
    "sentence-transformers",
    "qdrant-client",
    "pymilvus",
    "neo4j",
    "nebula3-python",
    "rank-bm25",
    "cohere",
    "unstructured"
]

# Web and API tools
web_tools = [
    "duckduckgo-search",
    "wikipedia",
    "firecrawl-py",
    "apify_client",
    "linkup-sdk",
    "wolframalpha",
    "tavily-python",
    "dappier",
    "asknews",
    "newspaper3k",
    "pyowm",
    "googlemaps",
    "requests_oauthlib",
]

# Document processing tools
document_tools = [
    "beautifulsoup4",
    "docx2txt", 
    "PyMuPDF",
    "pdfplumber",
    "unstructured",
    "prance",
    "openapi-spec-validator",
]

# Media processing tools
media_tools = [
    "imageio",
    "pillow",
    "pydub",
    "yt-dlp",
    "ffmpeg-python",
]

# Communication platform tools
communication_tools = [
    "slack-sdk",
    "slack-bolt",
    "pygithub",
    "pyTelegramBotAPI",
    "discord.py",
    "notion-client",
    "praw",
]

# Data science and analytics tools
data_tools = [
    "pandas",
    "textblob",
    "datacommons",
    "datacommons_pandas",
    "rouge",
    "openbb",
    "stripe",
]

# Academic and research tools
research_tools = [
    "arxiv",
    "arxiv2text",
    "scholarly",
]

# Development and runtime tools
dev_tools = [
    "docker",
    "jupyter_client",
    "ipykernel",
    "agentops",
    "e2b-code-interpreter",
    "tree-sitter-python",
    "tree-sitter",
]

# Model platforms
model_platforms = [
    "litellm",
    "google-generativeai",
    "mistralai",
    "reka-api",
    "anthropic",
    "cohere",
    "fish-audio-sdk",
    "sglang",
]

# Hugging Face ecosystem
huggingface = [
    "transformers",
    "diffusers",
    "accelerate",
    "datasets",
    "torch",
    "soundfile",
    "sentencepiece",
    "opencv-python",
]

# Storage solutions
storage = [
    # Vector databases
    "qdrant-client",
    "pymilvus",
    # Graph storage
    "neo4j",
    "nebula3-python",
    # Key-value storage
    "redis",
    # Object storage
    "azure-storage-blob",
    "google-cloud-storage",
    "botocore",
]

# All inclusive
all = [
    "transformers",
    "diffusers",
    "accelerate",
    "datasets",
    "torch",
    "soundfile",
    "sentencepiece",
    "opencv-python",
    "beautifulsoup4",
    "docx2txt",
    "PyMuPDF",
    "pdfplumber",
    "unstructured",
    "wikipedia",
    "linkup-sdk",
    "duckduckgo-search",
    "newspaper3k",
    "wolframalpha",
    "pyowm",
    "googlemaps",
    "requests_oauthlib",
    "prance",
    "openapi-spec-validator",
    "rouge",
    "outlines",
    "e2b-code-interpreter",
    "firecrawl-py",
    "arxiv",
    "arxiv2text",
    "imageio",
    "pillow",
    "slack-sdk",
    "slack-bolt",
    "pydub",
    "pygithub",
    "pyTelegramBotAPI",
    "discord.py",
    "docker",
    "jupyter_client",
    "ipykernel",
    "agentops",
    "praw",
    "textblob",
    "asknews",
    "scholarly",
    "notion-client",
    "yt-dlp",
    "ffmpeg-python",
    "datacommons",
    "datacommons_pandas",
    "tavily-python",
    "apify_client",
    "stripe",
    "pandas",
    "tree-sitter-python",
    "tree-sitter",
    "openbb",
    "qdrant-client",
    "pymilvus",
    "cohere",
    "sentence-transformers",
    "neo4j",
    "nebula3-python",
    "rank-bm25",
    "litellm",
    "mistralai",
    "fish-audio-sdk",
    "google-generativeai",
    "anthropic",
    "reka-api",
    "sglang",
    "redis",
    "azure-storage-blob",
    "google-cloud-storage",
    "botocore",
    "dappier",
]

[tool.poetry.group.dev]
optional = true
[tool.poetry.group.dev.dependencies]
ruff = "^0.7"
mypy = "^1.5.1"
toml = ">=0.10.2"
pre-commit = "^3"
pytest = "^7"
pytest-cov = "^4"
pytest-asyncio = "^0.23.0"
gradio = "^3"
mock = "^5"

# types
types-Pillow = "*"
types-Pygments = "*"
types-mock = "*"
types-regex = "*"
types-setuptools = "*"
types-tqdm = "*"
types-colorama = "^0"
types-requests = "^2"
types-PyYAML = "^6"

[tool.poetry.group.docs]
optional = true
[tool.poetry.group.docs.dependencies]
sphinx = "^7"
sphinx_book_theme = "*"
docutils = "<0.20.0"
myst-parser = "*"
nbsphinx = "*"

[tool.ruff]
line-length = 79
fix = true
target-version = "py39"

[tool.ruff.format]
quote-style = "preserve"

[tool.ruff.lint]
extend-select = [
    "I", # isort
    "B", # flake8-bugbear
    "C4", # flake8-comprehensions
    "PGH", # pygrep-hooks
    "RUF", # ruff
    "E",
]

ignore = [
    "B028", # Warning without stacklevel
    "B904", # use 'raise ... from err'
    "B905", # use explicit 'strict=' parameter with 'zip()'
    "N818", #  Exception name should be named with an Error suffix
    "C416", # I think comprehension is more clear https://docs.astral.sh/ruff/rules/unnecessary-comprehension/
    "C408", # we have used lots of dict(...) instead of literal
]

[tool.ruff.lint.pydocstyle]
convention = "google"

[tool.ruff.lint.isort]
known-first-party = ["camel"]

[tool.pytest.ini_options]
pythonpath = ["."]
addopts = ["--strict-markers"]
markers = [
    "asyncio: mark a test as asyncio-based.",
    "very_slow: mark a very slow test to run only in full test mode",
    "model_backend: for tests that require OpenAI API key or a local LLM",
]

[tool.coverage.report]
include_namespace_packages = true

[[tool.mypy.overrides]]
module = [
    "transformers.*",
    "packaging.*",
    "tiktoken",
    "openai",
    "openai.error",
    "anthropic",
    "pytest",
    "_pytest.config",
    "_pytest.nodes",
    "numpy",
    "torch",
    "sqlalchemy",
    "google.cloud.sql.connector",
    "gradio",
    "database_connection",
    "huggingface_hub",
    "huggingface_hub.utils._errors",
    "huggingface_hub.errors",
    "wikipedia",
    "linkup-sdk",
    "duckduckgo_search",
    "newspaper",
    "wolframalpha",
    "pyowm",
    "googlemaps",
    "requests_oauthlib",
    "prance",
    "openapi-spec-validator",
    "jsonschema.*",
    "bs4.*",
    "docx2txt",
    "PyMuPDF",
    "fitz",
    "qdrant_client.*",
    "unstructured.*",
    "rouge",
    "e2b_code_interpreter",
    "firecrawl",
    "imageio",
    "rank_bm25",
    "cohere",
    "fish_audio_sdk",
    "sentence_transformers.*",
    "pymilvus",
    "pillow",
    "slack-sdk",
    "slack-bolt",
    "pydub",
    "pygithub",
    "litellm",
    "pyTelegramBotAPI",
    "dappier",
    "discord.py",
    "docker.*",
    "google.*",
    "google_generativeai",
    "mistralai",
    "cohere",
    "fish-audio-sdk",
    "reka-api",
    "sglang",
    "agentops",
    "botocore.*",
    "asknews",
    "arxiv",
    "arxiv2text",
    "praw",
    "textblob",
    "datacommons",
    "datacommons_pandas",
    "tavily-python",
    "scholarly",
    "notion-client",
    "ffmpeg",
    "yt_dlp",
    "datasets",
    "pandas",
    "tree-sitter-python",
    "tree-sitter",
]
ignore_missing_imports = true<|MERGE_RESOLUTION|>--- conflicted
+++ resolved
@@ -146,31 +146,7 @@
 tree-sitter = { version = "^0.23.2", optional = true }
 pyyaml = { version = "^6.0.2", optional = true }
 
-<<<<<<< HEAD
-# encoders
-sentence-transformers = { version = "^3.0.1", optional = true }
-
-# vector-databases
-qdrant-client = { version = "^1.9.0", optional = true }
-pymilvus = { version = "^2.4.0", optional = true }
-
-# graph-storages
-neo4j = { version = "^5.18.0", optional = true }
-nebula3-python = { version = "3.8.2", optional = true }
-
-# key-value-storages
-redis = { version = "^5.0.6", optional = true }
-
-# retrievers
-rank-bm25 = { version = "^0.2.2", optional = true }
-
-# rag evaluation
-ragas = "<=0.1.6"
-
-# test
-=======
 # Testing tools
->>>>>>> e00754f7
 pytest = { version = "^7", optional = true }
 pytest-asyncio = { version = "^0.23.0", optional = true }
 mock = { version = "^5", optional = true}
