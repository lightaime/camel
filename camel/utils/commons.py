# =========== Copyright 2023 @ CAMEL-AI.org. All Rights Reserved. ===========
# Licensed under the Apache License, Version 2.0 (the “License”);
# you may not use this file except in compliance with the License.
# You may obtain a copy of the License at
#
#     http://www.apache.org/licenses/LICENSE-2.0
#
# Unless required by applicable law or agreed to in writing, software
# distributed under the License is distributed on an “AS IS” BASIS,
# WITHOUT WARRANTIES OR CONDITIONS OF ANY KIND, either express or implied.
# See the License for the specific language governing permissions and
# limitations under the License.
# =========== Copyright 2023 @ CAMEL-AI.org. All Rights Reserved. ===========
import hashlib
import importlib
import os
import platform
import re
import socket
import subprocess
import time
import zipfile
from functools import wraps
from http import HTTPStatus
from typing import (
    Any,
    Callable,
    Dict,
    List,
    Mapping,
    Optional,
    Set,
    Type,
    TypeVar,
    cast,
)
from urllib.parse import urlparse

import pydantic
import requests
from pydantic import BaseModel

from camel.types import TaskType

from .constants import Constants

F = TypeVar('F', bound=Callable[..., Any])


def print_text_animated(text, delay: float = 0.02, end: str = ""):
    r"""Prints the given text with an animated effect.

    Args:
        text (str): The text to print.
        delay (float, optional): The delay between each character printed.
            (default: :obj:`0.02`)
        end (str, optional): The end character to print after each
            character of text. (default: :obj:`""`)
    """
    for char in text:
        print(char, end=end, flush=True)
        time.sleep(delay)
    print('\n')


def get_prompt_template_key_words(template: str) -> Set[str]:
    r"""Given a string template containing curly braces {}, return a set of
    the words inside the braces.

    Args:
        template (str): A string containing curly braces.

    Returns:
        List[str]: A list of the words inside the curly braces.

    Example:
        >>> get_prompt_template_key_words('Hi, {name}! How are you {status}?')
        {'name', 'status'}
    """
    return set(re.findall(r'{([^}]*)}', template))


def get_first_int(string: str) -> Optional[int]:
    r"""Returns the first integer number found in the given string.

    If no integer number is found, returns None.

    Args:
        string (str): The input string.

    Returns:
        int or None: The first integer number found in the string, or None if
            no integer number is found.
    """
    match = re.search(r'\d+', string)
    if match:
        return int(match.group())
    else:
        return None


def download_tasks(task: TaskType, folder_path: str) -> None:
    r"""Downloads task-related files from a specified URL and extracts them.

    This function downloads a zip file containing tasks based on the specified
    `task` type from a predefined URL, saves it to `folder_path`, and then
    extracts the contents of the zip file into the same folder. After
    extraction, the zip file is deleted.

    Args:
        task (TaskType): An enum representing the type of task to download.
        folder_path (str): The path of the folder where the zip file will be
                           downloaded and extracted.
    """
    # Define the path to save the zip file
    zip_file_path = os.path.join(folder_path, "tasks.zip")

    # Download the zip file from the Google Drive link
    response = requests.get(
        "https://huggingface.co/datasets/camel-ai/"
        f"metadata/resolve/main/{task.value}_tasks.zip"
    )

    # Save the zip file
    with open(zip_file_path, "wb") as f:
        f.write(response.content)

    with zipfile.ZipFile(zip_file_path, "r") as zip_ref:
        zip_ref.extractall(folder_path)

    # Delete the zip file
    os.remove(zip_file_path)


def get_task_list(task_response: str) -> List[str]:
    r"""Parse the response of the Agent and return task list.

    Args:
        task_response (str): The string response of the Agent.

    Returns:
        List[str]: A list of the string tasks.
    """

    new_tasks_list = []
    task_string_list = task_response.strip().split('\n')
    # each task starts with #.
    for task_string in task_string_list:
        task_parts = task_string.strip().split(".", 1)
        if len(task_parts) == 2:
            task_id = ''.join(s for s in task_parts[0] if s.isnumeric())
            task_name = re.sub(r'[^\w\s_]+', '', task_parts[1]).strip()
            if task_name.strip() and task_id.isnumeric():
                new_tasks_list.append(task_name)
    return new_tasks_list


def check_server_running(server_url: str) -> bool:
    r"""Check whether the port refered by the URL to the server
    is open.

    Args:
        server_url (str): The URL to the server running LLM inference
            service.

    Returns:
        bool: Whether the port is open for packets (server is running).
    """
    parsed_url = urlparse(server_url)
    url_tuple = (parsed_url.hostname, parsed_url.port)

    sock = socket.socket(socket.AF_INET, socket.SOCK_STREAM)
    result = sock.connect_ex(url_tuple)
    sock.close()

    # if the port is open, the result should be 0.
    return result == 0


def dependencies_required(*required_modules: str) -> Callable[[F], F]:
    r"""A decorator to ensure that specified Python modules
    are available before a function executes.

    Args:
        required_modules (str): The required modules to be checked for
            availability.

    Returns:
        Callable[[F], F]: The original function with the added check for
            required module dependencies.

    Raises:
        ImportError: If any of the required modules are not available.

    Example:
        ::

            @dependencies_required('numpy', 'pandas')
            def data_processing_function():
                # Function implementation...
    """

    def decorator(func: F) -> F:
        @wraps(func)
        def wrapper(*args: Any, **kwargs: Any) -> Any:
            missing_modules = [
                m for m in required_modules if not is_module_available(m)
            ]
            if missing_modules:
                raise ImportError(
                    f"Missing required modules: {', '.join(missing_modules)}"
                )
            return func(*args, **kwargs)

        return cast(F, wrapper)

    return decorator


def is_module_available(module_name: str) -> bool:
    r"""Check if a module is available for import.

    Args:
        module_name (str): The name of the module to check for availability.

    Returns:
        bool: True if the module can be imported, False otherwise.
    """
    try:
        importlib.import_module(module_name)
        return True
    except ImportError:
        return False


def api_keys_required(*required_keys: str) -> Callable[[F], F]:
    r"""A decorator to check if the required API keys are
    presented in the environment variables or as an instance attribute.

    Args:
        required_keys (str): The required API keys to be checked.

    Returns:
        Callable[[F], F]: The original function with the added check
            for required API keys.

    Raises:
        ValueError: If any of the required API keys are missing in the
            environment variables and the instance attribute.

    Example:
        ::

            @api_keys_required('API_KEY_1', 'API_KEY_2')
            def some_api_function():
                # Function implementation...
    """

    def decorator(func: F) -> F:
        @wraps(func)
        def wrapper(*args: Any, **kwargs: Any) -> Any:
            missing_environment_keys = [
                k for k in required_keys if k not in os.environ
            ]
            if (
                not (args and getattr(args[0], '_api_key', None))
                and missing_environment_keys
            ):
                raise ValueError(
                    f"Missing API keys: {', '.join(missing_environment_keys)}"
                )
            return func(*args, **kwargs)

        return cast(F, wrapper)

    return decorator


def get_system_information():
    r"""Gathers information about the operating system.

    Returns:
        dict: A dictionary containing various pieces of OS information.
    """
    sys_info = {
        "OS Name": os.name,
        "System": platform.system(),
        "Release": platform.release(),
        "Version": platform.version(),
        "Machine": platform.machine(),
        "Processor": platform.processor(),
        "Platform": platform.platform(),
    }

    return sys_info


def to_pascal(snake: str) -> str:
    """Convert a snake_case string to PascalCase.

    Args:
        snake (str): The snake_case string to be converted.

    Returns:
        str: The converted PascalCase string.
    """
    # Check if the string is already in PascalCase
    if re.match(r'^[A-Z][a-zA-Z0-9]*([A-Z][a-zA-Z0-9]*)*$', snake):
        return snake
    # Remove leading and trailing underscores
    snake = snake.strip('_')
    # Replace multiple underscores with a single one
    snake = re.sub('_+', '_', snake)
    # Convert to PascalCase
    return re.sub(
        '_([0-9A-Za-z])',
        lambda m: m.group(1).upper(),
        snake.title(),
    )


def get_pydantic_major_version() -> int:
    r"""Get the major version of Pydantic.

    Returns:
        int: The major version number of Pydantic if installed, otherwise 0.
    """
    try:
        return int(pydantic.__version__.split(".")[0])
    except ImportError:
        return 0


def get_pydantic_object_schema(pydantic_params: Type[BaseModel]) -> Dict:
    r"""Get the JSON schema of a Pydantic model.

    Args:
        pydantic_params (Type[BaseModel]): The Pydantic model class to retrieve
            the schema for.

    Returns:
        dict: The JSON schema of the Pydantic model.
    """
    return pydantic_params.model_json_schema()


def func_string_to_callable(code: str):
    r"""Convert a function code string to a callable function object.

    Args:
        code (str): The function code as a string.

    Returns:
        Callable[..., Any]: The callable function object extracted from the
            code string.
    """
    local_vars: Mapping[str, object] = {}
    exec(code, globals(), local_vars)
    func = local_vars.get(Constants.FUNC_NAME_FOR_STRUCTURED_OUTPUT)
    return func


def json_to_function_code(json_obj: Dict) -> str:
    r"""Generate a Python function code from a JSON schema.

    Args:
        json_obj (dict): The JSON schema object containing properties and
            required fields, and json format is follow openai tools schema

    Returns:
        str: The generated Python function code as a string.
    """
    properties = json_obj.get('properties', {})
    required = json_obj.get('required', [])

    if not properties or not required:
        raise ValueError(
            "JSON schema must contain 'properties' and 'required' fields"
        )

    args = []
    docstring_args = []
    return_keys = []

    prop_to_python = {
        'string': 'str',
        'number': 'float',
        'integer': 'int',
        'boolean': 'bool',
    }

    for prop in required:
        description = properties[prop]['description']
        prop_type = properties[prop]['type']
        python_type = prop_to_python.get(prop_type, prop_type)
        args.append(f"{prop}: {python_type}")
        docstring_args.append(
            f"        {prop} ({python_type}): {description}."
        )
        return_keys.append(prop)

    # extract entity of schema
    args_str = ", ".join(args)
    docstring_args_str = "\n".join(docstring_args)
    return_keys_str = ", ".join(return_keys)

    # function template
    function_code = f'''
def {Constants.FUNC_NAME_FOR_STRUCTURED_OUTPUT}({args_str}):
    r"""Return response with a specified json format.
    Args:
{docstring_args_str}
    Returns:
        Dict: A dictionary containing {return_keys_str}.
    """
    return {{{", ".join([f'"{prop}": {prop}' for prop in required])}}}
    '''

    return function_code


def text_extract_from_web(url: str) -> str:
    r"""Get the text information from given url.

    Args:
        url (str): The website you want to search.

    Returns:
        str: All texts extract from the web.
    """
    try:
        import requests
        from newspaper import Article

        # Request the target page
        article = Article(url)
        article.download()
        article.parse()
        text = article.text

    except requests.RequestException as e:
        text = f"Can't access {url}, error: {e}"

    except Exception as e:
        text = f"Can't extract text from {url}, error: {e}"

    return text


def create_chunks(text: str, n: int) -> List[str]:
    r"""Returns successive n-sized chunks from provided text. Split a text
    into smaller chunks of size n".

    Args:
        text (str): The text to be split.
        n (int): The max length of a single chunk.

    Returns:
        List[str]: A list of split texts.
    """

    chunks = []
    i = 0
    while i < len(text):
        # Find the nearest end of sentence within a range of 0.5 * n
        # and 1.5 * n tokens
        j = min(i + int(1.2 * n), len(text))
        while j > i + int(0.8 * n):
            # Decode the tokens and check for full stop or newline
            chunk = text[i:j]
            if chunk.endswith(".") or chunk.endswith("\n"):
                break
            j -= 1
        # If no end of sentence found, use n tokens as the chunk size
        if j == i + int(0.8 * n):
            j = min(i + n, len(text))
        chunks.append(text[i:j])
        i = j
    return chunks


def is_docker_running() -> bool:
    r"""Check if the Docker daemon is running.

    Returns:
        bool: True if the Docker daemon is running, False otherwise.
    """
    try:
        result = subprocess.run(
            ["docker", "info"],
            check=True,
            stdout=subprocess.PIPE,
            stderr=subprocess.PIPE,
        )
        return result.returncode == 0
    except (subprocess.CalledProcessError, FileNotFoundError):
        return False


try:
    if os.getenv("AGENTOPS_API_KEY") is not None:
        from agentops import (
            ToolEvent,
            record,
        )
    else:
        raise ImportError
except (ImportError, AttributeError):
    ToolEvent = None


def agentops_decorator(func):
    r"""Decorator that records the execution of a function if ToolEvent is
    available.

    Parameters:
        func (callable): The function to be decorated.

    Returns:
        callable: The wrapped function which records its execution details.
    """

    @wraps(func)
    def wrapper(*args, **kwargs):
        if ToolEvent:
            tool_event = ToolEvent(name=func.__name__, params=kwargs)
            result = func(*args, **kwargs)
            tool_event.returns = result
            record(tool_event)
            return result
        return func(*args, **kwargs)

    return wrapper


class AgentOpsMeta(type):
    r"""Metaclass that automatically decorates all callable attributes with
    the agentops_decorator,
    except for the 'get_tools' method.

    Methods:
    __new__(cls, name, bases, dct):
        Creates a new class with decorated methods.
    """

    def __new__(cls, name, bases, dct):
        if ToolEvent:
            for attr, value in dct.items():
                if callable(value) and attr != 'get_tools':
                    dct[attr] = agentops_decorator(value)
        return super().__new__(cls, name, bases, dct)


def track_agent(*args, **kwargs):
    r"""Mock track agent decorator for AgentOps."""

    def noop(f):
        return f

    return noop


def handle_http_error(response: requests.Response) -> str:
    r"""Handles the HTTP errors based on the status code of the response.

    Args:
        response (requests.Response): The HTTP response from the API call.

    Returns:
        str: The error type, based on the status code.
    """
    if response.status_code == HTTPStatus.UNAUTHORIZED:
        return "Unauthorized. Check your access token."
    elif response.status_code == HTTPStatus.FORBIDDEN:
        return "Forbidden. You do not have permission to perform this action."
    elif response.status_code == HTTPStatus.NOT_FOUND:
        return "Not Found. The resource could not be located."
    elif response.status_code == HTTPStatus.TOO_MANY_REQUESTS:
        return "Too Many Requests. You have hit the rate limit."
    else:
        return "HTTP Error"


<<<<<<< HEAD
def generate_temp_directory(
    file_url: str | None, base_folder: str = "temp_files"
) -> str:
    """Generate the directory path for storing temporary files based on the
    file URL. If file_url is None, a default folder under base_folder is used.

    Args:
        file_url (str | None): The URL of the file. If None, use a default
        folder.
        base_folder (str): The base folder name for storing the temporary
        files.

    Returns:
        str: The path to the directory where the file will be stored.
    """
    project_root = os.getcwd()

    if file_url:
        file_hash = hashlib.md5(file_url.encode('utf-8')).hexdigest()
        temp_directory = os.path.join(project_root, base_folder, file_hash)
    else:
        # Use a default folder name when file_url is None
        temp_directory = os.path.join(project_root, base_folder, "default")

    os.makedirs(temp_directory, exist_ok=True)

    return temp_directory


def calculate_file_hash(file_path: str) -> str:
    """Calculate the MD5 hash of a file for comparison.

    Args:
        file_path (str): The path to the file for which the hash will be
        calculated.

    Returns:
        str: The MD5 hash value of the file content as a string.
    """
    hash_md5 = hashlib.md5()
    with open(file_path, "rb") as f:
        for chunk in iter(lambda: f.read(4096), b""):
            hash_md5.update(chunk)
    return hash_md5.hexdigest()


def file_exists_and_is_identical(
    existing_file: str, new_file_path: str
) -> bool:
    """Check if a file already exists and if its content matches a new file.

    Args:
        existing_file (str): The path to the existing file.
        new_file_path (str): The path to the newly downloaded file for
        comparison.

    Returns:
        bool: True if the files are identical, False otherwise.
    """
    if os.path.exists(existing_file):
        existing_hash = calculate_file_hash(existing_file)
        new_hash = calculate_file_hash(new_file_path)
        return existing_hash == new_hash
    return False
=======
def retry_request(
    func: Callable, retries: int = 3, delay: int = 1, *args: Any, **kwargs: Any
) -> Any:
    r"""Retries a function in case of any errors.

    Args:
        func (Callable): The function to be retried.
        retries (int): Number of retry attempts. (default: :obj:`3`)
        delay (int): Delay between retries in seconds. (default: :obj:`1`)
        *args: Arguments to pass to the function.
        **kwargs: Keyword arguments to pass to the function.

    Returns:
        Any: The result of the function call if successful.

    Raises:
        Exception: If all retry attempts fail.
    """
    for attempt in range(retries):
        try:
            return func(*args, **kwargs)
        except Exception as e:
            print(f"Attempt {attempt + 1}/{retries} failed: {e}")
            if attempt < retries - 1:
                time.sleep(delay)
            else:
                raise
>>>>>>> 768dc3d3
<|MERGE_RESOLUTION|>--- conflicted
+++ resolved
@@ -11,7 +11,6 @@
 # See the License for the specific language governing permissions and
 # limitations under the License.
 # =========== Copyright 2023 @ CAMEL-AI.org. All Rights Reserved. ===========
-import hashlib
 import importlib
 import os
 import platform
@@ -581,72 +580,6 @@
         return "HTTP Error"
 
 
-<<<<<<< HEAD
-def generate_temp_directory(
-    file_url: str | None, base_folder: str = "temp_files"
-) -> str:
-    """Generate the directory path for storing temporary files based on the
-    file URL. If file_url is None, a default folder under base_folder is used.
-
-    Args:
-        file_url (str | None): The URL of the file. If None, use a default
-        folder.
-        base_folder (str): The base folder name for storing the temporary
-        files.
-
-    Returns:
-        str: The path to the directory where the file will be stored.
-    """
-    project_root = os.getcwd()
-
-    if file_url:
-        file_hash = hashlib.md5(file_url.encode('utf-8')).hexdigest()
-        temp_directory = os.path.join(project_root, base_folder, file_hash)
-    else:
-        # Use a default folder name when file_url is None
-        temp_directory = os.path.join(project_root, base_folder, "default")
-
-    os.makedirs(temp_directory, exist_ok=True)
-
-    return temp_directory
-
-
-def calculate_file_hash(file_path: str) -> str:
-    """Calculate the MD5 hash of a file for comparison.
-
-    Args:
-        file_path (str): The path to the file for which the hash will be
-        calculated.
-
-    Returns:
-        str: The MD5 hash value of the file content as a string.
-    """
-    hash_md5 = hashlib.md5()
-    with open(file_path, "rb") as f:
-        for chunk in iter(lambda: f.read(4096), b""):
-            hash_md5.update(chunk)
-    return hash_md5.hexdigest()
-
-
-def file_exists_and_is_identical(
-    existing_file: str, new_file_path: str
-) -> bool:
-    """Check if a file already exists and if its content matches a new file.
-
-    Args:
-        existing_file (str): The path to the existing file.
-        new_file_path (str): The path to the newly downloaded file for
-        comparison.
-
-    Returns:
-        bool: True if the files are identical, False otherwise.
-    """
-    if os.path.exists(existing_file):
-        existing_hash = calculate_file_hash(existing_file)
-        new_hash = calculate_file_hash(new_file_path)
-        return existing_hash == new_hash
-    return False
-=======
 def retry_request(
     func: Callable, retries: int = 3, delay: int = 1, *args: Any, **kwargs: Any
 ) -> Any:
@@ -673,5 +606,4 @@
             if attempt < retries - 1:
                 time.sleep(delay)
             else:
-                raise
->>>>>>> 768dc3d3
+                raise