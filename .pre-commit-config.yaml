repos:
  - repo: https://github.com/astral-sh/ruff-pre-commit
<<<<<<< HEAD
    rev: 'v0.7'
=======
    rev: 'v0.7.4'
>>>>>>> 6cb00f5b
    hooks:
      - id: ruff
        args: [--fix, --exit-non-zero-on-fix, --show-fixes]
        exclude: ^docs/cookbooks/  # Ignore files under docs/cookbooks
      - id: ruff-format
        exclude: ^docs/cookbooks/  # Ignore files under docs/cookbooks

  - repo: local
    hooks:
      - id: mypy
        name: Check mypy
        entry: mypy --namespace-packages -p camel -p test -p apps
        language: system
        types: [python]
        pass_filenames: false
        require_serial: true
        exclude: ^docs/cookbooks/  # Ignore files under docs/cookbooks

  - repo: local
    hooks:
    - id: check-license
      name: Check License
      entry: python licenses/update_license.py . licenses/license_template.txt 
      language: system
      types: [python]
      exclude: ^docs/cookbooks/  # Ignore files under docs/cookbooks<|MERGE_RESOLUTION|>--- conflicted
+++ resolved
@@ -1,10 +1,6 @@
 repos:
   - repo: https://github.com/astral-sh/ruff-pre-commit
-<<<<<<< HEAD
-    rev: 'v0.7'
-=======
     rev: 'v0.7.4'
->>>>>>> 6cb00f5b
     hooks:
       - id: ruff
         args: [--fix, --exit-non-zero-on-fix, --show-fixes]
