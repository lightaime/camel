--- conflicted
+++ resolved
@@ -311,13 +311,8 @@
                 ground_truth_call = sample.output
                 try:
                     # Generate response
-<<<<<<< HEAD
-                    response = agent.step(msg)
-                    agent_call = response.msgs[0].content.text
-=======
                     response = agent.step(prompt)
                     agent_call = response.msgs[0].content
->>>>>>> ad14a383
 
                     # Evaluate response
                     if agent_call:
