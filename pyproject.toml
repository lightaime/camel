--- conflicted
+++ resolved
@@ -53,11 +53,7 @@
 docx2txt = { version = "^0.8", optional = true }
 PyMuPDF = { version = "^1.22.5", optional = true }
 wikipedia = { version = "^1", optional = true }
-<<<<<<< HEAD
-duckduckgo-search = { version = "^4.2.0", optional = true }
-=======
 duckduckgo-search = "^4.2.0"
->>>>>>> a5d85c26
 newspaper3k = {version = "^0.2.8", optional = true}
 pyowm = { version = "^3.3.0", optional = true }
 unstructured = { version = "^0.10.30", optional = true }
