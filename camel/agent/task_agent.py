from typing import Any, List, Optional, Tuple

from camel.agent import ChatAgent
from camel.configs import ChatGPTConfig
from camel.message import SystemMessage, UserChatMessage
from camel.typing import ModeType, RoleType, TaskType


class TaskSpecifyAgent(ChatAgent):

    def __init__(
        self,
        model: ModeType,
        task_type: TaskType = TaskType.AI_SOCIETY,
        model_config: Any = None,
        task_specify_prompt: Optional[str] = None,
        word_limit: int = 50,
    ) -> None:
        if task_specify_prompt is None:
            if task_type == TaskType.AI_SOCIETY:
                task_specify_prompt_path = (
                    "prompts/ai_society/task_specify_prompt.txt")

            if task_type == TaskType.CODE:
                task_specify_prompt_path = (
                    "prompts/code/task_specify_prompt.txt")

            with open(task_specify_prompt_path, "r") as f:
                self.task_specify_prompt = f.read().replace(
                    "<WORD_LIMIT>", str(word_limit))
        else:
            self.task_specify_prompt = task_specify_prompt

        model_config = model_config or ChatGPTConfig(temperature=1.0)

        system_message = SystemMessage(
            role_name="task_specifier",
            role_type=RoleType.ASSISTANT,
            content="You can make a task more specific.",
        )
        super().__init__(system_message, model, model_config)

    def specify_task(
        self,
        original_task_prompt: str,
        replace_tuples: Optional[List[Tuple[str, str]]] = None,
    ) -> str:
        self.reset()
        self.task_specify_prompt = self.task_specify_prompt.replace(
            "<TASK>", original_task_prompt)

        # TODO: This is a hacky way to replace the role names.
        if replace_tuples is not None:
            for replace_tuple in replace_tuples:
                self.task_specify_prompt = self.task_specify_prompt.replace(
                    replace_tuple[0], replace_tuple[1])
        print(self.task_specify_prompt)
        assert "<" and ">" not in self.task_specify_prompt
        task_msg = UserChatMessage(role_name="task_specifier",
                                   content=self.task_specify_prompt)
        specified_task_msgs, terminated, _ = self.step(task_msg)
        specified_task_msg = specified_task_msgs[0]

        if terminated:
            raise RuntimeError("Task specification failed.")
        else:
            return specified_task_msg.content


class TaskPlannerAgent(ChatAgent):

    def __init__(
        self,
        model: ModeType,
        model_config: Any = None,
    ) -> None:

<<<<<<< HEAD
        self.task_planner_prompt = ("Divide this task into subtasks:"
                                    "<TASK>. Be concise.")
=======
        self.task_planner_prompt = (
            "Divide this task into subtasks: <TASK>. Be concise.")
>>>>>>> bf33adb3

        system_message = SystemMessage(
            role_name="task_planner",
            role_type=RoleType.ASSISTANT,
            content="You are a helpful task planner.",
        )
        super().__init__(system_message, model, model_config)

    def plan_task(
        self,
        task_prompt: str,
    ) -> str:
        # TODO: Maybe include roles information.
        self.reset()
        self.task_planner_prompt = self.task_planner_prompt.replace(
            "<TASK>", task_prompt)

        task_msg = UserChatMessage(role_name="task_specifier",
                                   content=self.task_planner_prompt)
        sub_tasks_msgs, terminated, _ = self.step(task_msg)
        sub_tasks_msg = sub_tasks_msgs[0]

        if terminated:
            raise RuntimeError("Task planning failed.")
        else:
            return sub_tasks_msg.content<|MERGE_RESOLUTION|>--- conflicted
+++ resolved
@@ -75,13 +75,8 @@
         model_config: Any = None,
     ) -> None:
 
-<<<<<<< HEAD
-        self.task_planner_prompt = ("Divide this task into subtasks:"
-                                    "<TASK>. Be concise.")
-=======
         self.task_planner_prompt = (
             "Divide this task into subtasks: <TASK>. Be concise.")
->>>>>>> bf33adb3
 
         system_message = SystemMessage(
             role_name="task_planner",
