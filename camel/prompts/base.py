# =========== Copyright 2023 @ CAMEL-AI.org. All Rights Reserved. ===========
# Licensed under the Apache License, Version 2.0 (the “License”);
# you may not use this file except in compliance with the License.
# You may obtain a copy of the License at
#
#     http://www.apache.org/licenses/LICENSE-2.0
#
# Unless required by applicable law or agreed to in writing, software
# distributed under the License is distributed on an “AS IS” BASIS,
# WITHOUT WARRANTIES OR CONDITIONS OF ANY KIND, either express or implied.
# See the License for the specific language governing permissions and
# limitations under the License.
# =========== Copyright 2023 @ CAMEL-AI.org. All Rights Reserved. ===========
import inspect
<<<<<<< HEAD
from typing import Any, Callable, Dict, Optional, Set, Tuple, TypeVar, Union
=======
from typing import Any, Callable, Dict, Set, TypeVar, Union

from camel.typing import RoleType
from camel.utils import get_prompt_template_key_words
>>>>>>> 4b5a8bf4

T = TypeVar('T')


def return_prompt_wrapper(
    cls: T,
    func: Callable,
) -> Callable[..., Union[T, tuple]]:
    r"""Wrapper that converts the return value of a function to an input
    class instance if it's a string.

    Args:
        cls (type): The class to convert to.
        func (Callable): The function to decorate.

    Returns:
        Callable[..., Union[T, tuple]]: Decorated function that
            returns the decorated class instance if the return value is a
            string.
    """

    def wrapper(*args: Any, **kwargs: Any) -> Union[T, tuple]:
        r"""Wrapper function that performs the conversion to :obj:`TextPrompt`
            instance.

        Args:
            *args (Any): Variable length argument list.
            **kwargs (Any): Arbitrary keyword arguments.

        Returns:
            Union[TextPrompt, tuple]: The converted return value.
        """
        result = func(*args, **kwargs)
        if isinstance(result, str) and not isinstance(result, cls):
            return cls(result)
        elif isinstance(result, tuple):
            new_result = tuple(
                cls(item) if isinstance(item, str)
                and not isinstance(item, cls) else item for item in result)
            return new_result
        return result

    # # Preserve the original function's attributes
    wrapper.__name__ = func.__name__
    wrapper.__doc__ = func.__doc__

    return wrapper


def wrap_prompt_functions(cls: T) -> T:
    r"""Decorator that wraps functions of a class inherited from :obj:`str`
    with the :obj:`return_text_prompt` decorator.

    Args:
        cls (type): The class to decorate.

    Returns:
        type: Decorated class with wrapped functions.
    """
    excluded_attrs = {'__init__', '__new__', '__str__', '__repr__'}
    for attr_name in dir(cls):
        attr_value = getattr(cls, attr_name)
        if callable(attr_value) and attr_name not in excluded_attrs:
            if inspect.isroutine(attr_value):
                setattr(cls, attr_name, return_prompt_wrapper(cls, attr_value))
    return cls


@wrap_prompt_functions
class TextPrompt(str):
    r"""A class that represents a text prompt. The :obj:`TextPrompt` class
    extends the built-in :obj:`str` class to provide a property for retrieving
    the set of key words in the prompt.

    Attributes:
        key_words (set): A set of strings representing the key words in the
            prompt.
    """

    @property
    def key_words(self) -> Set[str]:
        r"""Returns a set of strings representing the key words in the prompt.
        """
        from camel.utils import get_prompt_template_key_words
        return get_prompt_template_key_words(self)

    def format(self, *args: Any, **kwargs: Any) -> 'TextPrompt':
        r"""Overrides the built-in :obj:`str.format` method to allow for
        default values in the format string. This is used to allow formatting
        the partial string.

        Args:
            *args (Any): Variable length argument list.
            **kwargs (Any): Arbitrary keyword arguments.

        Returns:
            TextPrompt: A new :obj:`TextPrompt` object with the format string
                replaced with the formatted string.
        """
        default_kwargs = {key: '{' + f'{key}' + '}' for key in self.key_words}
        default_kwargs.update(kwargs)
        return TextPrompt(super().format(*args, **default_kwargs))


<<<<<<< HEAD
@wrap_prompt_functions
class CodePrompt(TextPrompt):
    r"""A class that represents a code prompt. It extends the :obj:`TextPrompt`
    class with a :obj:`code_type` property.

    Args:
        code_string (str): The code string for the prompt.
        code_type (str, optional): The type of code. Defaults to None.
    """

    def __new__(cls, *args: Any, **kwargs: Any) -> 'CodePrompt':
        r"""Creates a new instance of the :obj:`CodePrompt` class.

        Args:
            *args (Any): Positional arguments.
            **kwargs (Any): Keyword arguments.

        Returns:
            CodePrompt: The created :obj:`CodePrompt` instance.
        """
        code_type = kwargs.pop('code_type', None)
        instance = super().__new__(cls, *args, **kwargs)
        instance._code_type = code_type
        return instance

    @property
    def code_type(self) -> Optional[str]:
        r"""Returns the type of code.

        Returns:
            Optional[str]: The type of code.
        """
        return self._code_type

    def set_code_type(self, code_type: str) -> None:
        r"""Sets the type of code.

        Args:
            code_type (str): The type of code.
        """
        self._code_type = code_type

    def execute(self, global_vars: Dict = None) -> Tuple[str, Optional[Dict]]:
        r"""Executes the code string. If there is an error, the error is caught
        and the traceback is returned. Otherwise, the output string and local
        variables are returned.

        Args:
            global_vars (Dict, optional): Global variables to be used during
                code execution. (default: :obj:`None`)

        Returns:
            Tuple[str, Optional[Dict]]: A tuple containing the output string
                and local variables.
        """
        # NOTE: Only supports Python code for now.
        try:
            # Execute the code string
            import io
            import sys
            output_str = io.StringIO()
            sys.stdout = output_str

            global_vars = global_vars or globals()
            local_vars = {}
            exec(
                self,
                global_vars,
                local_vars,
            )
            sys.stdout = sys.__stdout__
            output_str.seek(0)

            # If there was no error, return the output and local variables
            return output_str.read(), local_vars

        except Exception:
            import traceback
            traceback_str = traceback.format_exc()
            sys.stdout = sys.__stdout__
            # If there was an error, return the traceback
            return traceback_str, None


=======
# flake8: noqa :E501
>>>>>>> 4b5a8bf4
class TextPromptDict(Dict[Any, TextPrompt]):
    r"""A dictionary class that maps from key to :obj:`TextPrompt` object.
    """
    EMBODIMENT_PROMPT = TextPrompt(
        """You are the physical embodiment of the {role} who is working on solving a task: {task}.
You can do things in the physical world including browsing the Internet, reading documents, drawing images, creating videos, executing code and so on.
Your job is to perform the physical actions necessary to interact with the physical world.
You will receive thoughts from the {role} and you will need to perform the actions described in the thoughts.
You can write a series of simple commands in Python to act.
You can perform a set of actions by calling the available Python functions.
You should perform actions based on the descriptions of the functions.

Here is your action space:
{action_space}

You should only perform actions in the action space.
You can perform multiple actions.
You can perform actions in any order.
First, explain the actions you will perform and your reasons, then write Python code to implement your actions.
If you decide to perform actions, you must write Python code to implement the actions.
You may print intermediate results if necessary.""")

    def __init__(self, *args: Any, **kwargs: Any) -> None:
        super().__init__(*args, **kwargs)
        self.update({RoleType.EMBODIMENT: self.EMBODIMENT_PROMPT})<|MERGE_RESOLUTION|>--- conflicted
+++ resolved
@@ -12,14 +12,10 @@
 # limitations under the License.
 # =========== Copyright 2023 @ CAMEL-AI.org. All Rights Reserved. ===========
 import inspect
-<<<<<<< HEAD
 from typing import Any, Callable, Dict, Optional, Set, Tuple, TypeVar, Union
-=======
-from typing import Any, Callable, Dict, Set, TypeVar, Union
 
 from camel.typing import RoleType
 from camel.utils import get_prompt_template_key_words
->>>>>>> 4b5a8bf4
 
 T = TypeVar('T')
 
@@ -124,7 +120,6 @@
         return TextPrompt(super().format(*args, **default_kwargs))
 
 
-<<<<<<< HEAD
 @wrap_prompt_functions
 class CodePrompt(TextPrompt):
     r"""A class that represents a code prompt. It extends the :obj:`TextPrompt`
@@ -209,9 +204,6 @@
             return traceback_str, None
 
 
-=======
-# flake8: noqa :E501
->>>>>>> 4b5a8bf4
 class TextPromptDict(Dict[Any, TextPrompt]):
     r"""A dictionary class that maps from key to :obj:`TextPrompt` object.
     """
