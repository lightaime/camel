--- conflicted
+++ resolved
@@ -36,11 +36,11 @@
 
     Args:
         model_type (ModelType): Model for which a backend is created.
-        api_key (str): The API key for authenticating with the model service.
-        url (str): The url to the model service.
         model_config_dict (Optional[Dict[str, Any]], optional): A dictionary
             that will be fed into:obj:`openai.ChatCompletion.create()`. If
             :obj:`None`, :obj:`{}` will be used. (default: :obj:`None`)
+        api_key (str): The API key for authenticating with the model service.
+        url (str): The url to the model service.
         token_counter (Optional[BaseTokenCounter], optional): Token counter to
             use for the model. If not provided, :obj:`OpenAITokenCounter(
             PredefinedModelType.GPT_4O_MINI)` will be used.
@@ -50,47 +50,22 @@
     def __init__(
         self,
         model_type: ModelType,
-<<<<<<< HEAD
-        api_key: str,
-        url: str,
         model_config_dict: Optional[Dict[str, Any]] = None,
-=======
-        model_config_dict: Dict[str, Any],
         api_key: Optional[str] = None,
         url: Optional[str] = None,
->>>>>>> 7525cc03
         token_counter: Optional[BaseTokenCounter] = None,
     ) -> None:
+        self.api_key = api_key or os.environ.get("OPENAI_COMPATIBILIY_API_KEY")
+        self.url = url or os.environ.get("OPENAI_COMPATIBILIY_API_BASE_URL")
         super().__init__(
             model_type, model_config_dict, api_key, url, token_counter
         )
-<<<<<<< HEAD
         self._client = OpenAI(
             timeout=60,
             max_retries=3,
             api_key=self._api_key,
             base_url=self._url,
-=======
-        self._url = url or os.environ.get("OPENAI_COMPATIBILIY_API_BASE_URL")
-        self._api_key = api_key or os.environ.get(
-            "OPENAI_COMPATIBILIY_API_KEY"
         )
-        if self._url is None:
-            raise ValueError(
-                "For OpenAI-compatible models, you must provide the `url`."
-            )
-        if self._api_key is None:
-            raise ValueError(
-                "For OpenAI-compatible models, you must provide the `api_key`."
-            )
-        self._client = OpenAI(
-            timeout=60,
-            max_retries=3,
-            base_url=self._url,
-            api_key=self._api_key,
->>>>>>> 7525cc03
-        )
-        self._token_counter = token_counter
 
     def run(
         self,
