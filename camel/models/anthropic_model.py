# =========== Copyright 2023 @ CAMEL-AI.org. All Rights Reserved. ===========
# Licensed under the Apache License, Version 2.0 (the “License”);
# you may not use this file except in compliance with the License.
# You may obtain a copy of the License at
#
#     http://www.apache.org/licenses/LICENSE-2.0
#
# Unless required by applicable law or agreed to in writing, software
# distributed under the License is distributed on an “AS IS” BASIS,
# WITHOUT WARRANTIES OR CONDITIONS OF ANY KIND, either express or implied.
# See the License for the specific language governing permissions and
# limitations under the License.
# =========== Copyright 2023 @ CAMEL-AI.org. All Rights Reserved. ===========
import os
from typing import Any, Dict, List, Optional

from anthropic import NOT_GIVEN, Anthropic

from camel.configs import ANTHROPIC_API_PARAMS
from camel.messages import OpenAIMessage
from camel.models.base_model import BaseModelBackend
from camel.types import ChatCompletion, ModelType
from camel.utils import (
    AnthropicTokenCounter,
    BaseTokenCounter,
<<<<<<< HEAD
    api_key_required,
=======
    model_api_key_required,
>>>>>>> fedfa0a7
)


class AnthropicModel(BaseModelBackend):
    r"""Anthropic API in a unified BaseModelBackend interface."""

    def __init__(
        self,
        model_type: ModelType,
        model_config_dict: Dict[str, Any],
        api_key: Optional[str] = None,
        url: Optional[str] = None,
    ) -> None:
        r"""Constructor for Anthropic backend.

        Args:
            model_type (ModelType): Model for which a backend is created,
                one of CLAUDE_* series.
            model_config_dict (Dict[str, Any]): A dictionary that will
                be fed into Anthropic.messages.create().
            api_key (Optional[str]): The API key for authenticating with the
                Anthropic service. (default: :obj:`None`)
            url (Optional[str]): The url to the model service.
        """
        super().__init__(model_type, model_config_dict, api_key, url)
        self._api_key = api_key or os.environ.get("ANTHROPIC_API_KEY")
        self.client = Anthropic(api_key=self._api_key, base_url=url)
        self._token_counter: Optional[BaseTokenCounter] = None

    def _convert_response_from_anthropic_to_openai(self, response):
        # openai ^1.0.0 format, reference openai/types/chat/chat_completion.py
        obj = ChatCompletion.construct(
            id=None,
            choices=[
                dict(
                    index=0,
                    message={
                        "role": "assistant",
                        "content": response.content[0].text,
                    },
                    finish_reason=response.stop_reason,
                )
            ],
            created=None,
            model=response.model,
            object="chat.completion",
        )
        return obj

    @property
    def token_counter(self) -> BaseTokenCounter:
        r"""Initialize the token counter for the model backend.

        Returns:
            BaseTokenCounter: The token counter following the model's
                tokenization style.
        """
        if not self._token_counter:
            self._token_counter = AnthropicTokenCounter(self.model_type)
        return self._token_counter

    def count_tokens_from_prompt(self, prompt: str) -> int:
        r"""Count the number of tokens from a prompt.

        Args:
            prompt (str): The prompt string.

        Returns:
            int: The number of tokens in the prompt.
        """
        return self.client.count_tokens(prompt)

<<<<<<< HEAD
    @api_key_required
=======
    @model_api_key_required
>>>>>>> fedfa0a7
    def run(
        self,
        messages: List[OpenAIMessage],
    ):
        r"""Run inference of Anthropic chat completion.

        Args:
            messages (List[OpenAIMessage]): Message list with the chat history
                in OpenAI API format.

        Returns:
            ChatCompletion: Response in the OpenAI API format.
        """

        if messages[0]["role"] == "system":
            sys_msg = str(messages.pop(0)["content"])
        else:
            sys_msg = NOT_GIVEN  # type: ignore[assignment]
        response = self.client.messages.create(
            model=self.model_type.value,
            system=sys_msg,
            messages=messages,  # type: ignore[arg-type]
            **self.model_config_dict,
        )

        # format response to openai format
        response = self._convert_response_from_anthropic_to_openai(response)

        return response

    def check_model_config(self):
        r"""Check whether the model configuration is valid for anthropic
        model backends.

        Raises:
            ValueError: If the model configuration dictionary contains any
                unexpected arguments to OpenAI API, or it does not contain
                :obj:`model_path` or :obj:`server_url`.
        """
        for param in self.model_config_dict:
            if param not in ANTHROPIC_API_PARAMS:
                raise ValueError(
                    f"Unexpected argument `{param}` is "
                    "input into Anthropic model backend."
                )

    @property
    def stream(self) -> bool:
        r"""Returns whether the model is in stream mode, which sends partial
        results each time.

        Returns:
            bool: Whether the model is in stream mode.
        """
        return self.model_config_dict.get("stream", False)<|MERGE_RESOLUTION|>--- conflicted
+++ resolved
@@ -23,11 +23,7 @@
 from camel.utils import (
     AnthropicTokenCounter,
     BaseTokenCounter,
-<<<<<<< HEAD
-    api_key_required,
-=======
     model_api_key_required,
->>>>>>> fedfa0a7
 )
 
 
@@ -100,11 +96,7 @@
         """
         return self.client.count_tokens(prompt)
 
-<<<<<<< HEAD
-    @api_key_required
-=======
     @model_api_key_required
->>>>>>> fedfa0a7
     def run(
         self,
         messages: List[OpenAIMessage],
