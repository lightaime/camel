--- conflicted
+++ resolved
@@ -115,7 +115,7 @@
     ...
 
     # Import the necessary classes
-<<<<<<< HEAD
+
     from camel.configs import ChatGPTConfig, OpenSourceConfig
     from camel.types import ModelType, ModelPlatformType
     from camel.models import ModelFactory
@@ -132,18 +132,6 @@
         model_platform=model_platform,
         model_type=model_type,
         model_config=model_config)
-=======
-    from camel.configs import OpenSourceConfig
-    from camel.types import ModelType
-
-    # Set the arguments
-    agent_kwargs = dict(
-        model_type=ModelType.LLAMA_2,                    # Specify the model type
-
-        model_config=OpenSourceConfig(
-            model_path='meta-llama/Llama-2-7b-chat-hf',  # a local folder or HuggingFace repo Name
-            server_url='http://localhost:8000/v1'))      # The url with the set port number
->>>>>>> dbbc9952
 
     # Set the agent
     agent = ChatAgent(sys_msg, model=model)
