--- conflicted
+++ resolved
@@ -84,22 +84,14 @@
 pyTelegramBotAPI = { version = "^4.18.0", optional = true }
 "discord.py" = { version = "^2.3.2", optional = true }
 docker = { version = "^7.1.0", optional = true }
-<<<<<<< HEAD
-agentops = "0.3.10"
-boto3 = { version = "^1.34.149", optional = true }
-=======
-agentops = { version = "^0.3.6", optional = true }
->>>>>>> c718e0c4
+agentops = { version = "^0.3.10", optional = true }
 azure-storage-blob = { version = "^12.21.0", optional = true }
 google-cloud-storage = { version = "^2.18.0", optional = true }
 botocore = { version = "^1.35.3", optional = true }
 nltk = { version = "3.8.1", optional = true }
-<<<<<<< HEAD
 ffmpeg-python = { version = "^0.2.0", optional = true }
-=======
 praw = { version = "^7.7.1", optional = true }
 textblob = { version = "^0.18.0.post0", optional = true }
->>>>>>> c718e0c4
 
 # encoders
 sentence-transformers = { version = "^3.0.1", optional = true }
@@ -174,12 +166,9 @@
     "docker",
     "jupyter_client",
     "agentops",
-<<<<<<< HEAD
     "ffmpeg-python",
-=======
     "praw",
     "textblob",
->>>>>>> c718e0c4
 ]
 
 vector-databases = [
@@ -265,11 +254,8 @@
     # object-storages
     "azure-storage-blob",
     "google-cloud-storage",
-<<<<<<< HEAD
     "ffmpeg-python",
-=======
     "botocore",
->>>>>>> c718e0c4
 ]
 
 [tool.poetry.group.dev]
@@ -404,14 +390,9 @@
     "mistralai",
     "reka-api",
     "agentops",
-<<<<<<< HEAD
-    "boto3",
     "botocore.*",
     "ffmpeg-python",
-=======
-    "botocore.*",
     "praw",
     "textblob",
->>>>>>> c718e0c4
 ]
 ignore_missing_imports = true