--- conflicted
+++ resolved
@@ -39,9 +39,6 @@
     'HuggingFaceToolAgent',
     'EmbodiedAgent',
     'RoleAssignmentAgent',
-<<<<<<< HEAD
     'SearchAgent',
-=======
     'KnowledgeGraphAgent',
->>>>>>> 5496f638
 ]