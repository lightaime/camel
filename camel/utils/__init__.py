--- conflicted
+++ resolved
@@ -20,13 +20,10 @@
     get_prompt_template_key_words,
     get_system_information,
     get_task_list,
-<<<<<<< HEAD
     check_server_running,
     dependencies_required,
     api_keys_required,
-=======
     print_text_animated,
->>>>>>> 7602a855
     role_playing_with_function,
     to_pascal,
 )
