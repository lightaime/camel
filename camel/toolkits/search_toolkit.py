# =========== Copyright 2023 @ CAMEL-AI.org. All Rights Reserved. ===========
# Licensed under the Apache License, Version 2.0 (the “License”);
# you may not use this file except in compliance with the License.
# You may obtain a copy of the License at
#
#     http://www.apache.org/licenses/LICENSE-2.0
#
# Unless required by applicable law or agreed to in writing, software
# distributed under the License is distributed on an “AS IS” BASIS,
# WITHOUT WARRANTIES OR CONDITIONS OF ANY KIND, either express or implied.
# See the License for the specific language governing permissions and
# limitations under the License.
# =========== Copyright 2023 @ CAMEL-AI.org. All Rights Reserved. ===========
import os
import xml.etree.ElementTree as ET
from typing import Any, Dict, List, Union

import requests

import requests

from camel.toolkits.base import BaseToolkit
from camel.toolkits.function_tool import FunctionTool
from camel.utils import api_keys_required, dependencies_required


class SearchToolkit(BaseToolkit):
    r"""A class representing a toolkit for web search.

    This class provides methods for searching information on the web using
    search engines like Google, DuckDuckGo, Wikipedia and Wolfram Alpha.
    """

    @dependencies_required("wikipedia")
    def search_wiki(self, entity: str) -> str:
        r"""Search the entity in WikiPedia and return the summary of the
            required page, containing factual information about
            the given entity.

        Args:
            entity (str): The entity to be searched.

        Returns:
            str: The search result. If the page corresponding to the entity
                exists, return the summary of this entity in a string.
        """
        import wikipedia

        result: str

        try:
            result = wikipedia.summary(entity, sentences=5, auto_suggest=False)
        except wikipedia.exceptions.DisambiguationError as e:
            result = wikipedia.summary(
                e.options[0], sentences=5, auto_suggest=False
            )
        except wikipedia.exceptions.PageError:
            result = (
                "There is no page in Wikipedia corresponding to entity "
                f"{entity}, please specify another word to describe the"
                " entity to be searched."
            )
        except wikipedia.exceptions.WikipediaException as e:
            result = f"An exception occurred during the search: {e}"

        return result

    @dependencies_required("duckduckgo_search")
    def search_duckduckgo(
        self, query: str, source: str = "text", max_results: int = 5
    ) -> List[Dict[str, Any]]:
        r"""Use DuckDuckGo search engine to search information for
        the given query.

        This function queries the DuckDuckGo API for related topics to
        the given search term. The results are formatted into a list of
        dictionaries, each representing a search result.

        Args:
            query (str): The query to be searched.
            source (str): The type of information to query (e.g., "text",
                "images", "videos"). Defaults to "text".
            max_results (int): Max number of results, defaults to `5`.

        Returns:
            List[Dict[str, Any]]: A list of dictionaries where each dictionary
                represents a search result.
        """
        from duckduckgo_search import DDGS
        from requests.exceptions import RequestException

        ddgs = DDGS()
        responses: List[Dict[str, Any]] = []

        if source == "text":
            try:
                results = ddgs.text(keywords=query, max_results=max_results)
            except RequestException as e:
                # Handle specific exceptions or general request exceptions
                responses.append({"error": f"duckduckgo search failed.{e}"})

            # Iterate over results found
            for i, result in enumerate(results, start=1):
                # Creating a response object with a similar structure
                response = {
                    "result_id": i,
                    "title": result["title"],
                    "description": result["body"],
                    "url": result["href"],
                }
                responses.append(response)

        elif source == "images":
            try:
                results = ddgs.images(keywords=query, max_results=max_results)
            except RequestException as e:
                # Handle specific exceptions or general request exceptions
                responses.append({"error": f"duckduckgo search failed.{e}"})

            # Iterate over results found
            for i, result in enumerate(results, start=1):
                # Creating a response object with a similar structure
                response = {
                    "result_id": i,
                    "title": result["title"],
                    "image": result["image"],
                    "url": result["url"],
                    "source": result["source"],
                }
                responses.append(response)

        elif source == "videos":
            try:
                results = ddgs.videos(keywords=query, max_results=max_results)
            except RequestException as e:
                # Handle specific exceptions or general request exceptions
                responses.append({"error": f"duckduckgo search failed.{e}"})

            # Iterate over results found
            for i, result in enumerate(results, start=1):
                # Creating a response object with a similar structure
                response = {
                    "result_id": i,
                    "title": result["title"],
                    "description": result["description"],
                    "embed_url": result["embed_url"],
                    "publisher": result["publisher"],
                    "duration": result["duration"],
                    "published": result["published"],
                }
                responses.append(response)

        # If no answer found, return an empty list
        return responses

    @api_keys_required("GOOGLE_API_KEY", "SEARCH_ENGINE_ID")
    def search_google(
        self, query: str, num_result_pages: int = 5
    ) -> List[Dict[str, Any]]:
        r"""Use Google search engine to search information for the given query.

        Args:
            query (str): The query to be searched.
            num_result_pages (int): The number of result pages to retrieve.

        Returns:
            List[Dict[str, Any]]: A list of dictionaries where each dictionary
            represents a website.
                Each dictionary contains the following keys:
                - 'result_id': A number in order.
                - 'title': The title of the website.
                - 'description': A brief description of the website.
                - 'long_description': More detail of the website.
                - 'url': The URL of the website.

                Example:
                {
                    'result_id': 1,
                    'title': 'OpenAI',
                    'description': 'An organization focused on ensuring that
                    artificial general intelligence benefits all of humanity.',
                    'long_description': 'OpenAI is a non-profit artificial
                    intelligence research company. Our goal is to advance
                    digital intelligence in the way that is most likely to
                    benefit humanity as a whole',
                    'url': 'https://www.openai.com'
                }
            title, description, url of a website.
        """
        import requests

        # https://developers.google.com/custom-search/v1/overview
        GOOGLE_API_KEY = os.getenv("GOOGLE_API_KEY")
        # https://cse.google.com/cse/all
        SEARCH_ENGINE_ID = os.getenv("SEARCH_ENGINE_ID")

        # Using the first page
        start_page_idx = 1
        # Different language may get different result
        search_language = "en"
        # How many pages to return
<<<<<<< HEAD
        num_result_pages = num_result_pages
=======
        num_result_pages = 5
>>>>>>> aaa06e39
        # Constructing the URL
        # Doc: https://developers.google.com/custom-search/v1/using_rest
        url = (
            f"https://www.googleapis.com/customsearch/v1?"
            f"key={GOOGLE_API_KEY}&cx={SEARCH_ENGINE_ID}&q={query}&start="
            f"{start_page_idx}&lr={search_language}&num={num_result_pages}"
        )

        responses = []
        # Fetch the results given the URL
        try:
            # Make the get
            result = requests.get(url)
            data = result.json()

            # Get the result items
            if "items" in data:
                search_items = data.get("items")

                # Iterate over 10 results found
                for i, search_item in enumerate(search_items, start=1):
                    # Check metatags are present
                    if "pagemap" not in search_item:
                        continue
                    if "metatags" not in search_item["pagemap"]:
                        continue
                    if (
                        "og:description"
                        in search_item["pagemap"]["metatags"][0]
                    ):
                        long_description = search_item["pagemap"]["metatags"][
                            0
                        ]["og:description"]
                    else:
                        long_description = "N/A"
                    # Get the page title
                    title = search_item.get("title")
                    # Page snippet
                    snippet = search_item.get("snippet")

                    # Extract the page url
                    link = search_item.get("link")
                    response = {
                        "result_id": i,
                        "title": title,
                        "description": snippet,
                        "long_description": long_description,
                        "url": link,
                    }
                    responses.append(response)
            else:
                responses.append({"error": "google search failed."})

        except requests.RequestException:
            # Handle specific exceptions or general request exceptions
            responses.append({"error": "google search failed."})
        # If no answer found, return an empty list
        return responses

    @dependencies_required("wolframalpha")
    def query_wolfram_alpha(
        self, query: str, is_detailed: bool = False
    ) -> Union[str, Dict[str, Any]]:
        r"""Queries Wolfram|Alpha and returns the result. Wolfram|Alpha is an
        answer engine developed by Wolfram Research. It is offered as an online
        service that answers factual queries by computing answers from
        externally sourced data.

        Args:
            query (str): The query to send to Wolfram Alpha.
            is_detailed (bool): Whether to include additional details
                including step by step information in the result.
                (default::obj:`False`)

        Returns:
            Union[str, Dict[str, Any]]: The result from Wolfram Alpha.
                Returns a string if `is_detailed` is False, otherwise returns
                a dictionary with detailed information.
        """
        import wolframalpha

        WOLFRAMALPHA_APP_ID = os.environ.get('WOLFRAMALPHA_APP_ID')
        if not WOLFRAMALPHA_APP_ID:
            raise ValueError(
                "`WOLFRAMALPHA_APP_ID` not found in environment "
                "variables. Get `WOLFRAMALPHA_APP_ID` here: "
                "`https://products.wolframalpha.com/api/`."
            )

        try:
            client = wolframalpha.Client(WOLFRAMALPHA_APP_ID)
            res = client.query(query)

        except Exception as e:
            return f"Wolfram Alpha wasn't able to answer it. Error: {e}"

        pased_result = self._parse_wolfram_result(res)

        if is_detailed:
            step_info = self._get_wolframalpha_step_by_step_solution(
                WOLFRAMALPHA_APP_ID, query
            )
            pased_result["steps"] = step_info
            return pased_result

        return pased_result["final_answer"]

    def _parse_wolfram_result(self, result) -> Dict[str, Any]:
        r"""Parses a Wolfram Alpha API result into a structured dictionary
        format.

        Args:
            result: The API result returned from a Wolfram Alpha
                query, structured with multiple pods, each containing specific
                information related to the query.

        Returns:
            dict: A structured dictionary with the original query and the
                final answer.
        """

        # Extract the original query
        query = result.get('@inputstring', '')

        # Initialize a dictionary to hold structured output
        output = {"query": query, "pod_info": [], "final_answer": None}

        # Loop through each pod to extract the details
        for pod in result.get('pod', []):
            # Handle the case where subpod might be a list
            subpod_data = pod.get('subpod', {})
            if isinstance(subpod_data, list):
                # If it's a list, get the first item for 'plaintext' and 'img'
                description, image_url = next(
                    (
                        (data['plaintext'], data['img'])
                        for data in subpod_data
                        if "plaintext" in data and "img" in data
                    ),
                    ("", ""),
                )
            else:
                # Otherwise, handle it as a dictionary
                description = subpod_data.get('plaintext', '')
                image_url = subpod_data.get('img', {}).get('@src', '')

            pod_info = {
                "title": pod.get('@title', ''),
                "description": description,
                "image_url": image_url,
            }

            # Add to steps list
            output["pod_info"].append(pod_info)

            # Get final answer
            if pod.get('@primary', False):
                output["final_answer"] = description

        return output

    def _get_wolframalpha_step_by_step_solution(
        self, app_id: str, query: str
    ) -> dict:
        r"""Retrieve a step-by-step solution from the Wolfram Alpha API for a
        given query.

        Args:
            app_id (str): Your Wolfram Alpha API application ID.
            query (str): The mathematical or computational query to solve.

        Returns:
            dict: The step-by-step solution response text from the Wolfram
                Alpha API.
        """
        # Define the base URL
        url = "https://api.wolframalpha.com/v2/query"

        # Set up the query parameters
        params = {
            'appid': app_id,
            'input': query,
            'podstate': ['Result__Step-by-step solution', 'Show all steps'],
            'format': 'plaintext',
        }

        # Send the request
        response = requests.get(url, params=params)
        root = ET.fromstring(response.text)

        # Extracting step-by-step steps, including 'SBSStep' and 'SBSHintStep'
        steps = []
        # Find all subpods within the 'Results' pod
        for subpod in root.findall(".//pod[@title='Results']//subpod"):
            # Check if the subpod has the desired stepbystepcontenttype
            content_type = subpod.find('stepbystepcontenttype')
            if content_type is not None and content_type.text in [
                'SBSStep',
                'SBSHintStep',
            ]:
                plaintext = subpod.find('plaintext')
                if plaintext is not None and plaintext.text:
                    step_text = plaintext.text.strip()
                    cleaned_step = step_text.replace(
                        'Hint: |', ''
                    ).strip()  # Remove 'Hint: |' if present
                    steps.append(cleaned_step)

        # Structuring the steps into a dictionary
        structured_steps = {}
        for i, step in enumerate(steps, start=1):
            structured_steps[f"step{i}"] = step

        return structured_steps

    def tavily_search(
        self, query: str, num_results: int = 5, **kwargs
    ) -> List[Dict[str, Any]]:
        r"""Use Tavily Search API to search information for the given query.

        Args:
            query (str): The query to be searched.
            num_results (int): The number of search results to retrieve
                (default is `5`).
            **kwargs: Additional optional parameters supported by Tavily's API:
                - search_depth (str): "basic" or "advanced" search depth.
                - topic (str): The search category, e.g., "general" or "news."
                - days (int): Time frame in days for news-related searches.
                - max_results (int): Max number of results to return
                  (overrides `num_results`).
                See https://docs.tavily.com/docs/python-sdk/tavily-search/
                api-reference for details.

        Returns:
            List[Dict[str, Any]]: A list of dictionaries representing search
                results. Each dictionary contains:
                - 'result_id' (int): The result's index.
                - 'title' (str): The title of the result.
                - 'description' (str): A brief description of the result.
                - 'long_description' (str): Detailed information, if available.
                - 'url' (str): The URL of the result.
                - 'content' (str): Relevant content from the search result.
                - 'images' (list): A list of related images (if
                  `include_images` is True).
                - 'published_date' (str): Publication date for news topics
                  (if available).
        """
        from tavily import TavilyClient  # type: ignore[import-untyped]

        Tavily_API_KEY = os.getenv("TAVILY_API_KEY")
        if not Tavily_API_KEY:
            raise ValueError(
                "`TAVILY_API_KEY` not found in environment variables. "
                "Get `TAVILY_API_KEY` here: `https://www.tavily.com/api/`."
            )

        client = TavilyClient(Tavily_API_KEY)

        try:
            results = client.search(query, max_results=num_results, **kwargs)
            return results
        except Exception as e:
            return [{"error": f"An unexpected error occurred: {e!s}"}]

<<<<<<< HEAD
    def get_tools(self) -> List[FunctionTool]:
        r"""Returns a list of FunctionTool objects representing the
=======
    def get_url_content(self, url: str) -> str:
        """Fetch the content of a URL using the r.jina.ai service.

        Args:
            url (str): The URL to fetch content from.

        Returns:
            str: The markdown content of the URL.
        """

        # Replace http with https and add https if not present
        if not url.startswith("https://"):
            url = "https://" + url.lstrip("https://").lstrip("http://")

        jina_url = f"https://r.jina.ai/{url}"
        headers = {}
        if os.environ.get('JINA_PROXY_URL'):
            headers['X-Proxy-Url'] = os.environ.get('JINA_PROXY_URL')

        auth_token = os.environ.get('JINA_AUTH_TOKEN')
        if auth_token:
            headers['Authorization'] = f'Bearer {auth_token}'
        try:
            response = requests.get(jina_url, headers=headers)
            response.raise_for_status()
            return response.text
        except requests.RequestException as e:
            return f"Error fetching URL content: {e!s}"

    def get_url_content_with_context(
        self,
        url: str,
        search_string: str,
        context_chars: int = 700,
        max_instances: int = 3,
    ) -> str:
        """Fetch the content of a URL and return context around all instances of a specific string.

        Args:
            url (str): The URL to fetch content from.
            search_string (str): The string to search for in the content.
            context_chars (int): Number of characters to return before and after each found string.
            max_instances (int): Maximum number of instances to return.

        Returns:
            str: The context around all found instances of the string, or an error message if not found.

        If there are no results, try again with a more likely search string. Start with a more likely string and only use a less likely string if the first one has too many results.
        """
        content = self.get_url_content(url)
        if content.startswith("Error fetching URL content"):
            return content

        instances = []
        start = 0
        while True:
            index = content.lower().find(search_string.lower(), start)
            if index == -1 or len(instances) >= max_instances:
                break

            context_start = max(0, index - context_chars)
            context_end = min(
                len(content), index + len(search_string) + context_chars
            )
            instance_context = content[context_start:context_end]
            instances.append(
                f"Instance {len(instances) + 1}:\n{instance_context}\n"
            )

            start = index + len(search_string)

        if instances:
            return (
                f"Found {len(instances)} instance(s) of '{search_string}':\n\n"
                + '\n'.join(instances)
            )
        else:
            return f"Search string '{search_string}' not found in the content."

    # TODO: Move elsewhere
    def planning(self, plan: str) -> str:
        """A function for planning

        This function takes a thought as a string parameter and returns the thought.
        Use this to think out loud before using any tools, and for planning. Call as many times, and with as many lines of thought, as needed.

        Args:
            plan (str): The thought
            explanation (str): An optional explanation

        Returns:
            str: An empty string.
        """
        print(f"Planning: {plan}")
        return "Planned"

    # Make a function for getting content from a URL, that skips the first n characters and gives the next m characters, up to a maximum of 1000 characters.
    def get_url_content_with_offset_updated(
        self, url: str, offset: int, length: int
    ) -> str:
        """Fetch the content of a URL and return the content starting from an offset and up to a given length.

        Args:
            url (str): The URL to fetch content from.
            offset (int): The number of characters to skip from the start of the content.
            length (int): The number of characters to return.

        Returns:
            str: The content starting from the offset and up to the length, or an error message if the URL content could not be fetched.
        """
        if offset < 0:
            return "Offset must be a non-negative integer."
        if length < 1:
            return "Length must be a positive integer."
        if length > 2000:
            return "Length must be at most 2000."

        content = self.get_url_content(url)
        if content.startswith("Error fetching URL content"):
            return content

        return content[offset : offset + length]

    def get_tools(self) -> List[OpenAIFunction]:
        r"""Returns a list of OpenAIFunction objects representing the
>>>>>>> aaa06e39
        functions in the toolkit.

        Returns:
            List[FunctionTool]: A list of FunctionTool objects
                representing the functions in the toolkit.
        """
        return [
<<<<<<< HEAD
            FunctionTool(self.search_wiki),
            FunctionTool(self.search_google),
            FunctionTool(self.search_duckduckgo),
            FunctionTool(self.query_wolfram_alpha),
            FunctionTool(self.tavily_search),
=======
            OpenAIFunction(self.search_wiki),
            OpenAIFunction(self.search_google),
            OpenAIFunction(self.search_duckduckgo),
            OpenAIFunction(self.query_wolfram_alpha),
            OpenAIFunction(self.get_url_content),
            OpenAIFunction(self.get_url_content_with_context),
            OpenAIFunction(self.get_url_content_with_offset_updated),
            OpenAIFunction(self.planning),
>>>>>>> aaa06e39
        ]


SEARCH_FUNCS: List[FunctionTool] = SearchToolkit().get_tools()<|MERGE_RESOLUTION|>--- conflicted
+++ resolved
@@ -17,8 +17,6 @@
 
 import requests
 
-import requests
-
 from camel.toolkits.base import BaseToolkit
 from camel.toolkits.function_tool import FunctionTool
 from camel.utils import api_keys_required, dependencies_required
@@ -199,11 +197,7 @@
         # Different language may get different result
         search_language = "en"
         # How many pages to return
-<<<<<<< HEAD
         num_result_pages = num_result_pages
-=======
-        num_result_pages = 5
->>>>>>> aaa06e39
         # Constructing the URL
         # Doc: https://developers.google.com/custom-search/v1/using_rest
         url = (
@@ -468,10 +462,6 @@
         except Exception as e:
             return [{"error": f"An unexpected error occurred: {e!s}"}]
 
-<<<<<<< HEAD
-    def get_tools(self) -> List[FunctionTool]:
-        r"""Returns a list of FunctionTool objects representing the
-=======
     def get_url_content(self, url: str) -> str:
         """Fetch the content of a URL using the r.jina.ai service.
 
@@ -597,7 +587,6 @@
 
     def get_tools(self) -> List[OpenAIFunction]:
         r"""Returns a list of OpenAIFunction objects representing the
->>>>>>> aaa06e39
         functions in the toolkit.
 
         Returns:
@@ -605,13 +594,6 @@
                 representing the functions in the toolkit.
         """
         return [
-<<<<<<< HEAD
-            FunctionTool(self.search_wiki),
-            FunctionTool(self.search_google),
-            FunctionTool(self.search_duckduckgo),
-            FunctionTool(self.query_wolfram_alpha),
-            FunctionTool(self.tavily_search),
-=======
             OpenAIFunction(self.search_wiki),
             OpenAIFunction(self.search_google),
             OpenAIFunction(self.search_duckduckgo),
@@ -620,7 +602,6 @@
             OpenAIFunction(self.get_url_content_with_context),
             OpenAIFunction(self.get_url_content_with_offset_updated),
             OpenAIFunction(self.planning),
->>>>>>> aaa06e39
         ]
 
 
