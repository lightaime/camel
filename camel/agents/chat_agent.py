--- conflicted
+++ resolved
@@ -350,7 +350,7 @@
                     finish_reasons,
                     usage_dict,
                     response_id,
-                    called_funcs,
+                    tool_calls,
                     num_tokens,
                 )
                 break
@@ -379,7 +379,7 @@
 
         output_messages: List[BaseMessage]
         info: Dict[str, Any]
-        called_funcs: List[FunctionCallingRecord] = []
+        tool_calls: List[FunctionCallingRecord] = []
         while True:
             # Format messages and get the token number
             openai_messages: list[OpenAIMessage] | None
@@ -388,7 +388,7 @@
                 openai_messages, num_tokens = self.memory.get_context()
             except RuntimeError as e:
                 return self.step_token_exceed(
-                    e.args[1], called_funcs, "max_tokens_exceeded"
+                    e.args[1], tool_calls, "max_tokens_exceeded"
                 )
             (
                 response,
@@ -399,16 +399,18 @@
             ) = self._step_model_response(openai_messages, num_tokens)
 
             if (
-                self.is_function_calling_enabled()
-                and finish_reasons[0] == 'function_call'
+                self.is_tools_added()
                 and isinstance(response, ChatCompletion)
+                and response.choices[0].message.tool_calls is not None
             ):
+                # Tools added for function calling and not in stream mode
+
                 # Do function calling
                 (
                     func_assistant_msg,
                     func_result_msg,
                     func_record,
-                ) = await self.step_function_call_async(response)
+                ) = await self.step_tool_call_async(response)
 
                 # Update the messages
                 self.update_memory(
@@ -417,21 +419,17 @@
                 self.update_memory(func_result_msg, OpenAIBackendRole.FUNCTION)
 
                 # Record the function calling
-                called_funcs.append(func_record)
+                tool_calls.append(func_record)
+
             else:
                 # Function calling disabled or not a function calling
                 info = self._step_get_info(
                     output_messages,
                     finish_reasons,
-<<<<<<< HEAD
                     usage_dict,
                     response_id,
-                    called_funcs,
+                    tool_calls,
                     num_tokens,
-=======
-                    num_tokens,
-                    tool_calls,
->>>>>>> 5496f638
                 )
                 break
 
@@ -474,7 +472,7 @@
         finish_reasons: List[str],
         usage_dict: Dict[str, int],
         response_id: str,
-        called_funcs: List[FunctionCallingRecord],
+        tool_calls: List[FunctionCallingRecord],
         num_tokens: int,
     ) -> Dict[str, Any]:
         # Loop over responses terminators, get list of termination
@@ -502,7 +500,7 @@
             usage_dict,
             finish_reasons,
             num_tokens,
-            called_funcs,
+            tool_calls,
         )
         return info
 
@@ -640,7 +638,7 @@
         """
         choice = response.choices[0]
         if choice.message.tool_calls is None:
-            raise RuntimeError("Tool calls is None")
+            raise RuntimeError("Tool call is None")
         func_name = choice.message.tool_calls[0].function.name
         func = self.func_dict[func_name]
 
@@ -677,7 +675,7 @@
         func_record = FunctionCallingRecord(func_name, args, result)
         return assist_msg, func_msg, func_record
 
-    async def step_function_call_async(
+    async def step_tool_call_async(
         self,
         response: ChatCompletion,
     ) -> Tuple[
@@ -698,12 +696,12 @@
         """
         # Note that when function calling is enabled, `n` is set to 1.
         choice = response.choices[0]
-        if choice.message.function_call is None:
-            raise RuntimeError("Function call is None")
-        func_name = choice.message.function_call.name
+        if choice.message.tool_calls is None:
+            raise RuntimeError("Tool call is None")
+        func_name = choice.message.tool_calls[0].function.name
         func = self.func_dict[func_name]
 
-        args_str: str = choice.message.function_call.arguments
+        args_str: str = choice.message.tool_calls[0].function.arguments
         args = json.loads(args_str.replace("'", "\""))
 
         # Pass the extracted arguments to the indicated function
