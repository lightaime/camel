# =========== Copyright 2023 @ CAMEL-AI.org. All Rights Reserved. ===========
# Licensed under the Apache License, Version 2.0 (the “License”);
# you may not use this file except in compliance with the License.
# You may obtain a copy of the License at
#
#     http://www.apache.org/licenses/LICENSE-2.0
#
# Unless required by applicable law or agreed to in writing, software
# distributed under the License is distributed on an “AS IS” BASIS,
# WITHOUT WARRANTIES OR CONDITIONS OF ANY KIND, either express or implied.
# See the License for the specific language governing permissions and
# limitations under the License.
# =========== Copyright 2023 @ CAMEL-AI.org. All Rights Reserved. ===========

from __future__ import annotations

import json
import logging
import os
from typing import TYPE_CHECKING, List, Optional

from camel.toolkits.base import BaseToolkit

if TYPE_CHECKING:
    from ssl import SSLContext

    from slack_sdk import WebClient

from camel.toolkits import FunctionTool

logger = logging.getLogger(__name__)


class SlackToolkit(BaseToolkit):
    r"""A class representing a toolkit for Slack operations.

    This class provides methods for Slack operations such as creating a new
    channel, joining an existing channel, leaving a channel.
    """

    def _login_slack(
        self,
        slack_token: Optional[str] = None,
        ssl: Optional[SSLContext] = None,
    ) -> WebClient:
        r"""Authenticate using the Slack API.

        Args:
            slack_token (str, optional): The Slack API token.
                If not provided, it attempts to retrieve the token from
                the environment variable SLACK_BOT_TOKEN or SLACK_USER_TOKEN.
            ssl (SSLContext, optional): SSL context for secure connections.
                Defaults to `None`.

        Returns:
            WebClient: A WebClient object for interacting with Slack API.

        Raises:
            ImportError: If slack_sdk package is not installed.
            KeyError: If SLACK_BOT_TOKEN or SLACK_USER_TOKEN
                environment variables are not set.
        """
        try:
            from slack_sdk import WebClient
        except ImportError as e:
            raise ImportError(
                "Cannot import slack_sdk. Please install the package with \
                `pip install slack_sdk`."
            ) from e
        if not slack_token:
            slack_token = os.environ.get("SLACK_BOT_TOKEN") or os.environ.get(
                "SLACK_USER_TOKEN"
            )
            if not slack_token:
                raise KeyError(
                    "SLACK_BOT_TOKEN or SLACK_USER_TOKEN environment "
                    "variable not set."
                )

        client = WebClient(token=slack_token, ssl=ssl)
        logger.info("Slack login successful.")
        return client

    def create_slack_channel(
        self, name: str, is_private: Optional[bool] = True
    ) -> str:
        r"""Creates a new slack channel, either public or private.

        Args:
            name (str): Name of the public or private channel to create.
            is_private (bool, optional): Whether to create a private channel
                instead of a public one. Defaults to `True`.

        Returns:
            str: JSON string containing information about Slack
                channel created.

        Raises:
            SlackApiError: If there is an error during get slack channel
                information.
        """
        from slack_sdk.errors import SlackApiError

        try:
            slack_client = self._login_slack()
            response = slack_client.conversations_create(
                name=name, is_private=is_private
            )
            channel_id = response["channel"]["id"]
            response = slack_client.conversations_archive(channel=channel_id)
            return str(response)
        except SlackApiError as e:
            return f"Error creating conversation: {e.response['error']}"

    def join_slack_channel(self, channel_id: str) -> str:
        r"""Joins an existing Slack channel.

        Args:
            channel_id (str): The ID of the Slack channel to join.

        Returns:
            str: A confirmation message indicating whether join successfully
                or an error message.

        Raises:
            SlackApiError: If there is an error during get slack channel
                information.
        """
        from slack_sdk.errors import SlackApiError

        try:
            slack_client = self._login_slack()
            response = slack_client.conversations_join(channel=channel_id)
            return str(response)
        except SlackApiError as e:
            return f"Error creating conversation: {e.response['error']}"

    def leave_slack_channel(self, channel_id: str) -> str:
        r"""Leaves an existing Slack channel.

        Args:
            channel_id (str): The ID of the Slack channel to leave.

        Returns:
            str: A confirmation message indicating whether leave successfully
                or an error message.

        Raises:
            SlackApiError: If there is an error during get slack channel
                information.
        """
        from slack_sdk.errors import SlackApiError

        try:
            slack_client = self._login_slack()
            response = slack_client.conversations_leave(channel=channel_id)
            return str(response)
        except SlackApiError as e:
            return f"Error creating conversation: {e.response['error']}"

    def get_slack_channel_information(self) -> str:
        r"""Retrieve Slack channels and return relevant information in JSON
            format.

        Returns:
            str: JSON string containing information about Slack channels.

        Raises:
            SlackApiError: If there is an error during get slack channel
                information.
        """
        from slack_sdk.errors import SlackApiError

        try:
            slack_client = self._login_slack()
            response = slack_client.conversations_list()
            conversations = response["channels"]
            # Filtering conversations and extracting required information
            filtered_result = [
                {
                    key: conversation[key]
                    for key in ("id", "name", "created", "num_members")
                }
                for conversation in conversations
                if all(
                    key in conversation
                    for key in ("id", "name", "created", "num_members")
                )
            ]
            return json.dumps(filtered_result, ensure_ascii=False)
        except SlackApiError as e:
            return f"Error creating conversation: {e.response['error']}"

    def get_slack_channel_message(self, channel_id: str) -> str:
        r"""Retrieve messages from a Slack channel.

        Args:
            channel_id (str): The ID of the Slack channel to retrieve messages
                from.

        Returns:
            str: JSON string containing filtered message data.

        Raises:
            SlackApiError: If there is an error during get
                slack channel message.
        """
        from slack_sdk.errors import SlackApiError

        try:
            slack_client = self._login_slack()
            result = slack_client.conversations_history(channel=channel_id)
            messages = result["messages"]
            filtered_messages = [
                {key: message[key] for key in ("user", "text", "ts")}
                for message in messages
                if all(key in message for key in ("user", "text", "ts"))
            ]
            return json.dumps(filtered_messages, ensure_ascii=False)
        except SlackApiError as e:
            return f"Error retrieving messages: {e.response['error']}"

    def send_slack_message(
        self,
        message: str,
        channel_id: str,
        user: Optional[str] = None,
    ) -> str:
        r"""Send a message to a Slack channel.

        Args:
            message (str): The message to send.
            channel_id (str): The ID of the Slack channel to send message.
            user (Optional[str]): The user ID of the recipient.
                Defaults to `None`.

        Returns:
            str: A confirmation message indicating whether the message was sent
                successfully or an error message.

        Raises:
            SlackApiError: If an error occurs while sending the message.
        """
        from slack_sdk.errors import SlackApiError

        try:
            slack_client = self._login_slack()
            if user:
                response = slack_client.chat_postEphemeral(
                    channel=channel_id, text=message, user=user
                )
            else:
                response = slack_client.chat_postMessage(
                    channel=channel_id, text=message
                )
            return str(response)
        except SlackApiError as e:
            return f"Error creating conversation: {e.response['error']}"

    def delete_slack_message(
        self,
        time_stamp: str,
        channel_id: str,
    ) -> str:
        r"""Delete a message to a Slack channel.

        Args:
            time_stamp (str): Timestamp of the message to be deleted.
            channel_id (str): The ID of the Slack channel to delete message.

        Returns:
            str: A confirmation message indicating whether the message
                was delete successfully or an error message.

        Raises:
            SlackApiError: If an error occurs while sending the message.
        """
        from slack_sdk.errors import SlackApiError

        try:
            slack_client = self._login_slack()
            response = slack_client.chat_delete(
                channel=channel_id, ts=time_stamp
            )
            return str(response)
        except SlackApiError as e:
            return f"Error creating conversation: {e.response['error']}"

    def get_tools(self) -> List[FunctionTool]:
        r"""Returns a list of FunctionTool objects representing the
        functions in the toolkit.

        Returns:
            List[FunctionTool]: A list of FunctionTool objects
                representing the functions in the toolkit.
        """
        return [
<<<<<<< HEAD
            FunctionTool(self.create_slack_channel),
            FunctionTool(self.join_slack_channel),
            FunctionTool(self.leave_slack_channel),
            FunctionTool(self.get_slack_channel_information),
            FunctionTool(self.get_slack_channel_message),
            FunctionTool(self.send_slack_message),
            FunctionTool(self.delete_slack_message),
        ]


SLACK_FUNCS: List[FunctionTool] = SlackToolkit().get_tools()
=======
            OpenAIFunction(self.create_slack_channel),
            OpenAIFunction(self.join_slack_channel),
            OpenAIFunction(self.leave_slack_channel),
            OpenAIFunction(self.get_slack_channel_information),
            OpenAIFunction(self.get_slack_channel_message),
            OpenAIFunction(self.send_slack_message),
            OpenAIFunction(self.delete_slack_message),
        ]
>>>>>>> e02f7247
<|MERGE_RESOLUTION|>--- conflicted
+++ resolved
@@ -295,7 +295,6 @@
                 representing the functions in the toolkit.
         """
         return [
-<<<<<<< HEAD
             FunctionTool(self.create_slack_channel),
             FunctionTool(self.join_slack_channel),
             FunctionTool(self.leave_slack_channel),
@@ -303,17 +302,4 @@
             FunctionTool(self.get_slack_channel_message),
             FunctionTool(self.send_slack_message),
             FunctionTool(self.delete_slack_message),
-        ]
-
-
-SLACK_FUNCS: List[FunctionTool] = SlackToolkit().get_tools()
-=======
-            OpenAIFunction(self.create_slack_channel),
-            OpenAIFunction(self.join_slack_channel),
-            OpenAIFunction(self.leave_slack_channel),
-            OpenAIFunction(self.get_slack_channel_information),
-            OpenAIFunction(self.get_slack_channel_message),
-            OpenAIFunction(self.send_slack_message),
-            OpenAIFunction(self.delete_slack_message),
-        ]
->>>>>>> e02f7247
+        ]