--- conflicted
+++ resolved
@@ -135,33 +135,8 @@
             for func in function_list:
                 self.func_dict[func.get_function_name()] = func.func
 
-<<<<<<< HEAD
-        self.model_config: BaseConfig
-        if self.model_type == ModelType.GPT_4_TURBO_VISION:
-            if model_config is not None and not isinstance(
-                model_config, ChatGPTVisionConfig
-            ):
-                raise ValueError(
-                    "Please use `ChatGPTVisionConfig` as "
-                    "the `model_config` when `model_type` "
-                    "is `GPT_4_TURBO_VISION`"
-                )
-            self.model_config = model_config or ChatGPTVisionConfig()
-        else:
-            if model_config is not None and isinstance(
-                model_config, ChatGPTVisionConfig
-            ):
-                raise ValueError(
-                    "Please don't use `ChatGPTVisionConfig` as "
-                    "the `model_config` when `model_type` "
-                    "is not `GPT_4_TURBO_VISION`"
-                )
-            self.model_config = model_config or ChatGPTConfig()
+        self.model_config = model_config or ChatGPTConfig()
         self._api_key = api_key
-=======
-        self.model_config = model_config or ChatGPTConfig()
-
->>>>>>> 16cd2c11
         self.model_backend: BaseModelBackend = ModelFactory.create(
             self.model_type, self.model_config.__dict__, self._api_key
         )
