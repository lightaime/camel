# ========= Copyright 2023-2024 @ CAMEL-AI.org. All Rights Reserved. =========
# Licensed under the Apache License, Version 2.0 (the "License");
# you may not use this file except in compliance with the License.
# You may obtain a copy of the License at
#
#     http://www.apache.org/licenses/LICENSE-2.0
#
# Unless required by applicable law or agreed to in writing, software
# distributed under the License is distributed on an "AS IS" BASIS,
# WITHOUT WARRANTIES OR CONDITIONS OF ANY KIND, either express or implied.
# See the License for the specific language governing permissions and
# limitations under the License.
# ========= Copyright 2023-2024 @ CAMEL-AI.org. All Rights Reserved. =========
import os
from typing import Any, Dict, List, Literal, Optional, Type, Union

from pydantic import BaseModel

from camel.configs import ANTHROPIC_API_PARAMS, AnthropicConfig
from camel.messages import OpenAIMessage
from camel.models.base_model import BaseModelBackend
from camel.types import ChatCompletion, ModelType
from camel.utils import (
    AnthropicTokenCounter,
    BaseTokenCounter,
    api_keys_required,
    dependencies_required,
)


class AnthropicModel(BaseModelBackend):
    r"""Anthropic API in a unified BaseModelBackend interface.

    Args:
        model_type (Union[ModelType, str]): Model for which a backend is
            created, one of CLAUDE_* series.
        model_config_dict (Optional[Dict[str, Any]], optional): A dictionary
            that will be fed into Anthropic.messages.create().  If
            :obj:`None`, :obj:`AnthropicConfig().as_dict()` will be used.
            (default: :obj:`None`)
        api_key (Optional[str], optional): The API key for authenticating with
            the Anthropic service. (default: :obj:`None`)
        url (Optional[str], optional): The url to the Anthropic service.
            (default: :obj:`None`)
        token_counter (Optional[BaseTokenCounter], optional): Token counter to
            use for the model. If not provided, :obj:`AnthropicTokenCounter`
            will be used. (default: :obj:`None`)
    """

    @api_keys_required(
        [
            ("api_key", "ANTHROPIC_API_KEY"),
        ]
    )
    @dependencies_required('anthropic')
    def __init__(
        self,
        model_type: Union[ModelType, str],
        model_config_dict: Optional[Dict[str, Any]] = None,
        api_key: Optional[str] = None,
        url: Optional[str] = None,
        token_counter: Optional[BaseTokenCounter] = None,
    ) -> None:
        from anthropic import Anthropic

        if model_config_dict is None:
            model_config_dict = AnthropicConfig().as_dict()
        api_key = api_key or os.environ.get("ANTHROPIC_API_KEY")
        url = url or os.environ.get("ANTHROPIC_API_BASE_URL")
        super().__init__(
            model_type, model_config_dict, api_key, url, token_counter
        )
        self.client = Anthropic(api_key=self._api_key, base_url=self._url)

    def _convert_response_from_anthropic_to_openai(self, response):
        # openai ^1.0.0 format, reference openai/types/chat/chat_completion.py
        obj = ChatCompletion.construct(
            id=None,
            choices=[
                dict(
                    index=0,
                    message={
                        "role": "assistant",
                        "content": response.content[0].text,
                    },
                    finish_reason=response.stop_reason,
                )
            ],
            created=None,
            model=response.model,
            object="chat.completion",
        )
        return obj

    @property
    def token_counter(self) -> BaseTokenCounter:
        r"""Initialize the token counter for the model backend.

        Returns:
            BaseTokenCounter: The token counter following the model's
                tokenization style.
        """
        if not self._token_counter:
            self._token_counter = AnthropicTokenCounter(self.model_type)
        return self._token_counter

    @dependencies_required('anthropic')
    def count_tokens_from_prompt(
        self, prompt: str, role: Literal["user", "assistant"]
    ) -> int:
        r"""Count the number of tokens from a prompt.

        Args:
            prompt (str): The prompt string.
            role (Literal["user", "assistant"]): The role of the message
                sender, either "user" or "assistant".

        Returns:
            int: The number of tokens in the prompt.
        """
        from anthropic.types.beta import BetaMessageParam

        return self.client.beta.messages.count_tokens(
            messages=[BetaMessageParam(content=prompt, role=role)],
            model=self.model_type,
        ).input_tokens

<<<<<<< HEAD
    @api_keys_required("ANTHROPIC_API_KEY")
    def _run(
=======
    def run(
>>>>>>> 4b397488
        self,
        messages: List[OpenAIMessage],
        response_format: Optional[Type[BaseModel]] = None,
        tools: Optional[List[Dict[str, Any]]] = None,
    ):
        r"""Run inference of Anthropic chat completion.

        Args:
            messages (List[OpenAIMessage]): Message list with the chat history
                in OpenAI API format.

        Returns:
            ChatCompletion: Response in the OpenAI API format.
        """
        from anthropic import NOT_GIVEN

        if messages[0]["role"] == "system":
            sys_msg = str(messages.pop(0)["content"])
        else:
            sys_msg = NOT_GIVEN  # type: ignore[assignment]
        response = self.client.messages.create(
            model=self.model_type,
            system=sys_msg,
            messages=messages,  # type: ignore[arg-type]
            **self.model_config_dict,
        )

        # format response to openai format
        response = self._convert_response_from_anthropic_to_openai(response)

        return response

    def check_model_config(self):
        r"""Check whether the model configuration is valid for anthropic
        model backends.

        Raises:
            ValueError: If the model configuration dictionary contains any
                unexpected arguments to OpenAI API, or it does not contain
                :obj:`model_path` or :obj:`server_url`.
        """
        for param in self.model_config_dict:
            if param not in ANTHROPIC_API_PARAMS:
                raise ValueError(
                    f"Unexpected argument `{param}` is "
                    "input into Anthropic model backend."
                )

    @property
    def stream(self) -> bool:
        r"""Returns whether the model is in stream mode, which sends partial
        results each time.

        Returns:
            bool: Whether the model is in stream mode.
        """
        return self.model_config_dict.get("stream", False)<|MERGE_RESOLUTION|>--- conflicted
+++ resolved
@@ -125,12 +125,7 @@
             model=self.model_type,
         ).input_tokens
 
-<<<<<<< HEAD
-    @api_keys_required("ANTHROPIC_API_KEY")
     def _run(
-=======
-    def run(
->>>>>>> 4b397488
         self,
         messages: List[OpenAIMessage],
         response_format: Optional[Type[BaseModel]] = None,
