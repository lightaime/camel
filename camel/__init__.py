--- conflicted
+++ resolved
@@ -7,10 +7,6 @@
     SingleTxtGenerator,
     SystemMessageGenerator,
 )
-<<<<<<< HEAD
-from .prompts import PROMPTS_DIR
-=======
->>>>>>> d2f558c5
 from .typing import ModelType, RoleType
 from .utils import get_model_token_limit, num_tokens_from_messages
 
@@ -32,5 +28,4 @@
     'AISocietyTaskPromptGenerator',
     'SingleTxtGenerator',
     'CodeTaskPromptGenerator',
-    'PROMPTS_DIR',
 ]