# =========== Copyright 2023 @ CAMEL-AI.org. All Rights Reserved. ===========
# Licensed under the Apache License, Version 2.0 (the “License”);
# you may not use this file except in compliance with the License.
# You may obtain a copy of the License at
#
#     http://www.apache.org/licenses/LICENSE-2.0
#
# Unless required by applicable law or agreed to in writing, software
# distributed under the License is distributed on an “AS IS” BASIS,
# WITHOUT WARRANTIES OR CONDITIONS OF ANY KIND, either express or implied.
# See the License for the specific language governing permissions and
# limitations under the License.
# =========== Copyright 2023 @ CAMEL-AI.org. All Rights Reserved. ===========

from typing import List

from camel.toolkits.base import BaseToolkit
from camel.toolkits.function_tool import FunctionTool


class MathToolkit(BaseToolkit):
    r"""A class representing a toolkit for mathematical operations.

    This class provides methods for basic mathematical operations such as
    addition, subtraction, multiplication, division, and rounding.
    """

    def add(self, a: float, b: float) -> float:
        r"""Adds two numbers.

        Args:
            a (float): The first number to be added.
            b (float): The second number to be added.

        Returns:
            float: The sum of the two numbers.
        """
        return a + b

    def sub(self, a: float, b: float) -> float:
        r"""Do subtraction between two numbers.

        Args:
            a (float): The minuend in subtraction.
            b (float): The subtrahend in subtraction.

        Returns:
            float: The result of subtracting :obj:`b` from :obj:`a`.
        """
        return a - b

    def multiply(self, a: float, b: float, decimal_places: int = 2) -> float:
        r"""Multiplies two numbers.

        Args:
            a (float): The multiplier in the multiplication.
            b (float): The multiplicand in the multiplication.
            decimal_places (int, optional): The number of decimal places to round to. Defaults to 2.

        Returns:
            float: The product of the two numbers.
        """
        return round(a * b, decimal_places)

    def divide(self, a: float, b: float, decimal_places: int = 2) -> float:
        r"""Divides two numbers.

        Args:
            a (float): The dividend in the division.
            b (float): The divisor in the division.
            decimal_places (int, optional): The number of decimal places to round to. Defaults to 2.

        Returns:
            float: The result of dividing :obj:`a` by :obj:`b`.
        """
        return round(a / b, decimal_places)

    def round(self, a: float, decimal_places: int = 0) -> float:
        r"""Rounds a number to a specified number of decimal places.

        Args:
            a (float): The number to be rounded.
            decimal_places (int, optional): The number of decimal places to round to. Defaults to 0.

        Returns:
            float: The rounded number.
        """
        return round(a, decimal_places)

    def get_tools(self) -> List[FunctionTool]:
        r"""Returns a list of FunctionTool objects representing the
        functions in the toolkit.

        Returns:
            List[FunctionTool]: A list of FunctionTool objects
                representing the functions in the toolkit.
        """
        return [
<<<<<<< HEAD
            FunctionTool(self.add),
            FunctionTool(self.sub),
            FunctionTool(self.mul),
=======
            OpenAIFunction(self.add),
            OpenAIFunction(self.sub),
            OpenAIFunction(self.multiply),
            OpenAIFunction(self.divide),
            OpenAIFunction(self.round),
>>>>>>> aaa06e39
        ]


MATH_FUNCS: List[FunctionTool] = MathToolkit().get_tools()<|MERGE_RESOLUTION|>--- conflicted
+++ resolved
@@ -96,17 +96,11 @@
                 representing the functions in the toolkit.
         """
         return [
-<<<<<<< HEAD
-            FunctionTool(self.add),
-            FunctionTool(self.sub),
-            FunctionTool(self.mul),
-=======
             OpenAIFunction(self.add),
             OpenAIFunction(self.sub),
             OpenAIFunction(self.multiply),
             OpenAIFunction(self.divide),
             OpenAIFunction(self.round),
->>>>>>> aaa06e39
         ]
 
 
