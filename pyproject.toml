[build-system]
requires = ["poetry-core>=1.0.0"]
build-backend = "poetry.core.masonry.api"

[tool.poetry]
name = "camel-ai"
version = "0.2.15"
authors = ["CAMEL-AI.org"]
description = "Communicative Agents for AI Society Study"
readme = "README.md"
keywords = [
    "communicative-ai",
    "ai-societies",
    "artificial-intelligence",
    "deep-learning",
    "multi-agent-systems",
    "cooperative-ai",
    "natural-language-processing",
    "large-language-models",
]
packages = [
    { include = "camel" },
]
license = "Apache License 2.0"
homepage = "https://www.camel-ai.org/"
repository = "https://github.com/camel-ai/camel"
documentation = "https://docs.camel-ai.org"

[tool.poetry.dependencies]
httpx = ">=0.23.0,<0.27.3"
python = ">=3.10,<3.13"
numpy = "^1"
openai = "^1.58.1"
tiktoken = "^0.7.0"
colorama = "^0"
jsonschema = "^4"
protobuf = "^4"
pathlib = "^1.0.1"
docstring-parser = "^0.15"
pydantic = ">=1.9,<2.10"
eval-type-backport = "0.2.0"
curl_cffi = "0.6.2"
pandoc = "*"
pillow = "^11.0.0"

# model-platforms
litellm = { version = "^1.38.1", optional = true }
google-generativeai = { version = "^0.6.0", optional = true }
mistralai = { version = "^1.1.0", optional = true }
reka-api = { version = "^3.0.8", optional = true }
anthropic = { version = "^0.40.0", optional = true }
cohere = { version = "^5.11.0", optional = true }
fish-audio-sdk = { version = "^2024.12.5", optional = true }
sglang = { version = "^0.4.0", optional = true }

# huggingface-agent
transformers = { version = "^4", optional = true }
diffusers = { version = "^0", optional = true }
accelerate = { version = "^0", optional = true }
<<<<<<< HEAD
datasets = "^3.1.0"
=======
datasets = { version = "^3", optional = true }
>>>>>>> 67528406
torch = [
    { version = "^2", optional = true, markers = "platform_system != 'Darwin' or platform_machine == 'arm64'" },
    # Torch 2.2.1 is used on non-arm64 macOS systems.
    { version = "2.2.1", optional = true, markers = "platform_system == 'Darwin' and platform_machine != 'arm64'" }
]
soundfile = { version = "^0", optional = true }
sentencepiece = { version = "^0", optional = true }
opencv-python = { version = "^4", optional = true }

# tools
outlines = { version = "^0.1.7", optional = true }
beautifulsoup4 = { version = "^4", optional = true }
docx2txt = { version = "^0.8", optional = true }
PyMuPDF = { version = "^1.22.5", optional = true }
wikipedia = { version = "^1", optional = true }
linkup-sdk = { version = "^0.2.1", optional = true }
duckduckgo-search = { version = "^6.3.5", optional = true }
newspaper3k = { version = "^0.2.8", optional = true }
wolframalpha = { version = "^5.0.0", optional = true }
pyowm = { version = "^3.3.0", optional = true }
googlemaps = { version = "^4.10.0", optional = true }
requests_oauthlib = { version = "^1.3.1", optional = true }
prance = { version = "^23.6.21.0", optional = true }
openapi-spec-validator = { version = "^0.7.1", optional = true }
rouge = { version = "^1.0.1", optional = true }
firecrawl-py = { version = "^1.0.0", optional = true }
slack-sdk = { version = "^3.27.2", optional = true }
slack-bolt = { version = "^1.20.1", optional = true }
pydub = { version = "^0.25.1", optional = true }
pygithub = { version = "^2.3.0", optional = true }
imageio = { extras = ["pyav"], version = "^2.34.2", optional = true }
e2b-code-interpreter = { version = "^1.0.3", optional = true }
pyTelegramBotAPI = { version = "^4.18.0", optional = true }
"discord.py" = { version = "^2.3.2", optional = true }
docker = { version = "^7.1.0", optional = true }
agentops = { version = "^0.3.21", optional = true }
azure-storage-blob = { version = "^12.21.0", optional = true }
google-cloud-storage = { version = "^2.18.0", optional = true }
botocore = { version = "^1.35.3", optional = true }
asknews = { version = "^0.7.54", optional = true }
praw = { version = "^7.7.1", optional = true }
textblob = { version = "^0.17.1", optional = true }
datacommons = { version = "^1.4.3", optional = true }
datacommons_pandas = { version = "^0.0.3", optional = true }
tavily-python = { version = "^0.5.0", optional = true }
scholarly = { extras = ["tor"], version = "1.7.11", optional = true }
arxiv = { version = "^2.1.3", optional = true }
arxiv2text = { version = "^0.1.14", optional = true }
jupyter_client = { version = "^8.6.2", optional = true }
ipykernel = { version = "^6.0.0", optional = true }
pdfplumber = { version = "^0.11.0", optional = true }
apify_client = { version = "^1.8.1", optional = true }
notion-client = { version = "^2.2.1", optional = true }
stripe = { version = "^11.3.0", optional = true }
yt-dlp = { version = "^2024.11.4", optional = true }
ffmpeg-python = { version = "^0.2.0", optional = true }
pyyaml = { version = "^6.0.2", optional = true }
openbb = { version = "^4.3.5", optional = true }
unstructured = { extras = ["all-docs"], version = "0.16.11", optional = true }
pandas = { version = "^2.2.3", optional = true }
tree-sitter-python = { version = "^0.23.6", optional = true }
tree-sitter = { version = "^0.23.2", optional = true }

# encoders
sentence-transformers = { version = "^3.0.1", optional = true }

# vector-databases
qdrant-client = { version = "^1.9.0", optional = true }
pymilvus = { version = "^2.4.0", optional = true }

# graph-storages
neo4j = { version = "^5.18.0", optional = true }
nebula3-python = { version = "3.8.2", optional = true }

# key-value-storages
redis = { version = "^5.0.6", optional = true }

# retrievers
rank-bm25 = { version = "^0.2.2", optional = true }

# rag evaluation
ragas = "<=0.1.6"

# test
pytest = { version = "^7", optional = true }
pytest-asyncio = { version = "^0.23.0", optional = true }
mock = { version = "^5", optional = true}

[tool.poetry.extras]
test = ["pytest", "mock", "pytest-asyncio"]

rag = [
    "sentence-transformers",
    "qdrant-client",
    "pymilvus",
    "neo4j",
    "nebula3-python",
    "rank-bm25",
    "cohere",
    "unstructured"
]

search_tools = [
    "duckduckgo-search",
    "wikipedia",
    "linkup-sdk",
    "wolframalpha",
    "tavily-python",
]

model-platforms = [
    "litellm",
    "google-generativeai",
    "mistralai",
    "reka-api",
    "anthropic",
    "cohere",
    "fish-audio-sdk",
    'sglang',
]

huggingface-agent = [
    "transformers",
    "diffusers",
    "accelerate",
    "datasets",
    "torch",
    "soundfile",
    "sentencepiece",
    "opencv-python",
]

encoders = [
    "sentence-transformers",
]

tools = [
    "beautifulsoup4",
    "docx2txt",
    "functools",
    "PyMuPDF",
    "wikipedia",
    "linkup-sdk",
    "duckduckgo-search",
    "newspaper3k",
    "wolframalpha",
    "pyowm",
    "googlemaps",
    "requests_oauthlib",
    "prance",
    "openapi-spec-validator",
    "unstructured",
    "rouge",
    "outlines",
    "e2b-code-interpreter",
    "firecrawl-py",
    "arxiv",
    "arxiv2text",
    "imageio",
    "pillow",
    "slack-sdk",
    "slack-bolt",
    "pydub",
    "pygithub",
    "pyTelegramBotAPI",
    "discord.py",
    "docker",
    "jupyter_client",
    "ipykernel",
    "agentops",
    "asknews",
    "praw",
    "textblob",
    "datacommons",
    "datacommons_pandas",
    "scholarly",
    "pdfplumber",
    "apify_client",
    "notion-client",
    "stripe",
    "yt-dlp",
    "ffmpeg-python",
    "pyyaml",
    "pandas",
    "tree-sitter-python",
    "tree-sitter",
    "openbb",
]

vector-databases = [
    "qdrant-client",
    "pymilvus",
]

graph-storages = [
    "neo4j",
    "nebula3-python",
]

kv-stroages = [
    "redis",
]

object-storages = [
    "azure-storage-blob",
    "google-cloud-storage",
    "botocore",
]

retrievers = [
    "rank-bm25",
    "cohere",
]

runtime = [
    "docker",
    "fastapi",
    "uvicorn",
]

all = [
    # huggingface-agent
    "transformers",
    "diffusers",
    "accelerate",
    "datasets",
    "torch",
    "soundfile",
    "sentencepiece",
    "opencv-python",
    # tools
    "beautifulsoup4",
    "docx2txt",
    "pygithub",
    "pyTelegramBotAPI",
    "discord.py",
    "PyMuPDF",
    "wikipedia",
    "linkup-sdk",
    "duckduckgo-search",
    "newspaper3k",
    "wolframalpha",
    "pyowm",
    "googlemaps",
    "requests_oauthlib",
    "prance",
    "openapi-spec-validator",
    "unstructured",
    "rouge",
    "outlines",
    "e2b-code-interpreter",
    "firecrawl-py",
    "arxiv",
    "arxiv2text",
    "imageio",
    "slack-sdk",
    "slack-bolt",
    "pydub",
    "pillow",
    "docker",
    "jupyter_client",
    "ipykernel",
    "agentops",
    "praw",
    "textblob",
    "asknews",
    "scholarly",
    "pdfplumber",
    "notion-client",
    "yt-dlp",
    "ffmpeg-python",
    "pyyaml",
    "datacommons",
    "datacommons_pandas",
    "tavily-python",
    "apify_client",
    "fastapi",
    "uvicorn",
    "stripe",
    "pandas",
    "tree-sitter-python",
    "tree-sitter",
    "openbb",
    # vector-database
    "qdrant-client",
    "pymilvus",
    # retrievers
    "cohere",
    # encoders
    "sentence-transformers",
    # graph-storages
    "neo4j",
    "nebula3-python",
    # retrievers
    "rank-bm25",
    # model platforms
    "litellm",
    "mistralai",
    "cohere",
    "fish-audio-sdk",
    "google-generativeai",
    "anthropic",
    "reka-api",
    "sglang",
    # kv-storages
    "redis",
    # object-storages
    "azure-storage-blob",
    "google-cloud-storage",
    "botocore",
]

[tool.poetry.group.dev]
optional = true
[tool.poetry.group.dev.dependencies]
ruff = "^0.7"
mypy = "^1.5.1"
toml = ">=0.10.2"
pre-commit = "^3"
pytest = "^7"
pytest-cov = "^4"
pytest-asyncio = "^0.23.0"
gradio = "^3"
mock = "^5"

# types
types-Pillow = "*"
types-Pygments = "*"
types-mock = "*"
types-regex = "*"
types-setuptools = "*"
types-tqdm = "*"
types-colorama = "^0"
types-requests = "^2"
types-PyYAML = "^6"

[tool.poetry.group.docs]
optional = true
[tool.poetry.group.docs.dependencies]
sphinx = "^7"
sphinx_book_theme = "*"
docutils = "<0.20.0"
myst-parser = "*"
nbsphinx = "*"

[tool.ruff]
line-length = 79
fix = true
target-version = "py39"

[tool.ruff.format]
quote-style = "preserve"

[tool.ruff.lint]
extend-select = [
    "I", # isort
    "B", # flake8-bugbear
    "C4", # flake8-comprehensions
    "PGH", # pygrep-hooks
    "RUF", # ruff
    "E",
]

ignore = [
    "B028", # Warning without stacklevel
    "B904", # use 'raise ... from err'
    "B905", # use explicit 'strict=' parameter with 'zip()'
    "N818", #  Exception name should be named with an Error suffix
    "C416", # I think comprehension is more clear https://docs.astral.sh/ruff/rules/unnecessary-comprehension/
    "C408", # we have used lots of dict(...) instead of literal
]

[tool.ruff.lint.pydocstyle]
convention = "google"

[tool.ruff.lint.isort]
known-first-party = ["camel"]

[tool.pytest.ini_options]
pythonpath = ["."]
addopts = ["--strict-markers"]
markers = [
    "asyncio: mark a test as asyncio-based.",
    "very_slow: mark a very slow test to run only in full test mode",
    "model_backend: for tests that require OpenAI API key or a local LLM",
]

[tool.coverage.report]
include_namespace_packages = true

[[tool.mypy.overrides]]
module = [
    "transformers.*",
    "packaging.*",
    "tiktoken",
    "openai",
    "openai.error",
    "anthropic",
    "pytest",
    "_pytest.config",
    "_pytest.nodes",
    "numpy",
    "torch",
    "sqlalchemy",
    "google.cloud.sql.connector",
    "gradio",
    "database_connection",
    "huggingface_hub",
    "huggingface_hub.utils._errors",
    "huggingface_hub.errors",
    "wikipedia",
    "linkup-sdk",
    "duckduckgo_search",
    "newspaper",
    "wolframalpha",
    "pyowm",
    "googlemaps",
    "requests_oauthlib",
    "prance",
    "openapi-spec-validator",
    "jsonschema.*",
    "bs4.*",
    "docx2txt",
    "PyMuPDF",
    "fitz",
    "qdrant_client.*",
    "unstructured.*",
    "rouge",
    "e2b_code_interpreter",
    "firecrawl",
    "imageio",
    "rank_bm25",
    "cohere",
    "fish_audio_sdk",
    "sentence_transformers.*",
    "pymilvus",
    "pillow",
    "slack-sdk",
    "slack-bolt",
    "pydub",
    "pygithub",
    "litellm",
    "pyTelegramBotAPI",
    "discord.py",
    "docker.*",
    "google.*",
    "google_generativeai",
    "mistralai",
    "cohere",
    "fish-audio-sdk",
    "reka-api",
    "sglang",
    "agentops",
    "botocore.*",
    "asknews",
    "arxiv",
    "arxiv2text",
    "praw",
    "textblob",
    "datacommons",
    "datacommons_pandas",
    "tavily-python",
    "scholarly",
    "notion-client",
    "ffmpeg",
    "yt_dlp",
    "datasets",
    "pandas",
    "tree-sitter-python",
    "tree-sitter",
]
ignore_missing_imports = true<|MERGE_RESOLUTION|>--- conflicted
+++ resolved
@@ -57,11 +57,7 @@
 transformers = { version = "^4", optional = true }
 diffusers = { version = "^0", optional = true }
 accelerate = { version = "^0", optional = true }
-<<<<<<< HEAD
-datasets = "^3.1.0"
-=======
 datasets = { version = "^3", optional = true }
->>>>>>> 67528406
 torch = [
     { version = "^2", optional = true, markers = "platform_system != 'Darwin' or platform_machine == 'arm64'" },
     # Torch 2.2.1 is used on non-arm64 macOS systems.
