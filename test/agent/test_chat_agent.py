--- conflicted
+++ resolved
@@ -10,18 +10,10 @@
 from camel.utils import get_model_token_limit
 
 
-<<<<<<< HEAD
-def test_chat_agent():
-    assert os.environ.get(
-        "OPENAI_API_KEY") is not None, "Missing OPENAI_API_KEY"
-
-    chat_gpt_args = ChatGPTConfig()
-=======
 @pytest.mark.parametrize(
     'model', [ModeType.GPT_3_5_TURBO, ModeType.GPT_4, ModeType.GPT_4_32k])
 def test_chat_agent(model):
     model_config = ChatGPTConfig()
->>>>>>> de42ea1b
     system_message = SystemMessageGenerator(
         task_type=TaskType.AI_SOCIETY).from_dict(
             {"<ASSISTANT_ROLE>": "doctor"},
