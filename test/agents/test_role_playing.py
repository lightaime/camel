# =========== Copyright 2023 @ CAMEL-AI.org. All Rights Reserved. ===========
# Licensed under the Apache License, Version 2.0 (the “License”);
# you may not use this file except in compliance with the License.
# You may obtain a copy of the License at
#
#     http://www.apache.org/licenses/LICENSE-2.0
#
# Unless required by applicable law or agreed to in writing, software
# distributed under the License is distributed on an “AS IS” BASIS,
# WITHOUT WARRANTIES OR CONDITIONS OF ANY KIND, either express or implied.
# See the License for the specific language governing permissions and
# limitations under the License.
# =========== Copyright 2023 @ CAMEL-AI.org. All Rights Reserved. ===========
import pytest

from camel.agents import ChatAgent, CriticAgent
from camel.configs import ChatGPTConfig
from camel.human import Human
from camel.messages import BaseMessage
from camel.models import ModelFactory
from camel.societies import RolePlaying
from camel.toolkits import MathToolkit
from camel.types import ModelPlatformType, ModelType, RoleType, TaskType

model = ModelFactory.create(
    model_platform=ModelPlatformType.OPENAI,
    model_type=ModelType.GPT_4O,
    model_config_dict=ChatGPTConfig().as_dict(),
)


@pytest.mark.parametrize("model", [None, model])
@pytest.mark.parametrize("critic_role_name", ["human", "critic agent"])
@pytest.mark.parametrize("with_critic_in_the_loop", [True, False])
def test_role_playing_init(model, critic_role_name, with_critic_in_the_loop):
    role_playing = RolePlaying(
        assistant_role_name="assistant",
        assistant_agent_kwargs=dict(model=model),
        user_role_name="user",
        user_agent_kwargs=dict(model=model),
        model=model,
        critic_role_name=critic_role_name,
        task_prompt="Perform the task",
        with_task_specify=False,
        task_specify_agent_kwargs=dict(model=model),
        with_task_planner=False,
        task_planner_agent_kwargs=dict(model=model),
        with_critic_in_the_loop=with_critic_in_the_loop,
        task_type=TaskType.AI_SOCIETY,
    )
    assert role_playing.with_task_specify is False
    assert role_playing.with_task_planner is False
    assert role_playing.with_critic_in_the_loop is with_critic_in_the_loop
    assert role_playing.task_type == TaskType.AI_SOCIETY
    assert role_playing.task_prompt == "Perform the task"
    assert role_playing.specified_task_prompt is None
    assert role_playing.planned_task_prompt is None

    assert isinstance(role_playing.assistant_sys_msg, BaseMessage)
    assert role_playing.assistant_sys_msg.role_type == RoleType.ASSISTANT
    assert isinstance(role_playing.user_sys_msg, BaseMessage)
    assert role_playing.user_sys_msg.role_type == RoleType.USER

    assistant_agent = role_playing.assistant_agent
    user_agent = role_playing.user_agent
    critic = role_playing.critic

    assert isinstance(assistant_agent, ChatAgent)
    assert isinstance(user_agent, ChatAgent)
    if model is None:
        assert (
            assistant_agent.model_backend.model_type == ModelType.GPT_4O_MINI
        )
        assert user_agent.model_backend.model_type == ModelType.GPT_4O_MINI
    else:
        assert assistant_agent.model_backend.model_type == ModelType.GPT_4O
        assert user_agent.model_backend.model_type == ModelType.GPT_4O

    if not with_critic_in_the_loop:
        assert critic is None
    else:
        assert critic is not None
        if critic_role_name == "human":
            assert isinstance(critic, Human)
        else:
            assert isinstance(critic, CriticAgent)
            assert role_playing.critic_sys_msg is not None
            if model is None:
                assert critic.model_backend.model_type == ModelType.GPT_4O_MINI
            else:
                assert critic.model_backend.model_type == ModelType.GPT_4O


@pytest.mark.model_backend
@pytest.mark.parametrize(
    "task_type, extend_sys_msg_meta_dicts, extend_task_specify_meta_dict",
    [
        (TaskType.AI_SOCIETY, None, None),
        (
            TaskType.CODE,
            [dict(domain="science", language="python")] * 2,
            dict(domain="science", language="python"),
        ),
        (TaskType.MISALIGNMENT, None, None),
    ],
)
def test_role_playing_step(
    task_type, extend_sys_msg_meta_dicts, extend_task_specify_meta_dict
):
    role_playing = RolePlaying(
        assistant_role_name="AI Assistant",
        assistant_agent_kwargs=dict(model=model),
        user_role_name="AI User",
        user_agent_kwargs=dict(model=model),
        task_prompt="Perform the task",
        task_specify_agent_kwargs=dict(model=model),
        task_type=task_type,
        extend_sys_msg_meta_dicts=extend_sys_msg_meta_dicts,
        extend_task_specify_meta_dict=extend_task_specify_meta_dict,
    )
    init_assistant_msg = BaseMessage.make_assistant_message(
        role_name="AI Assistant", content="Hello"
    )
    print(role_playing.assistant_agent.system_message)
    print(role_playing.user_agent.system_message)

    assistant_response, user_response = role_playing.step(init_assistant_msg)

    for response in (assistant_response, user_response):
        assert isinstance(response.msgs, list)
        assert len(response.msgs) == 1
        assert isinstance(response.msgs[0], BaseMessage)
        assert isinstance(response.terminated, bool)
        assert response.terminated is False
        assert isinstance(response.info, dict)


@pytest.mark.model_backend
def test_role_playing_with_function():
    tools = MathToolkit().get_tools()
<<<<<<< HEAD
    assistant_model_config = ChatGPTConfig(tools=tools)
    model = ModelFactory.create(
        model_platform=ModelPlatformType.OPENAI,
        model_type=ModelType.GPT_4O_MINI,
        model_config_dict=assistant_model_config.as_dict(),
=======
    model = ModelFactory.create(
        model_platform=ModelPlatformType.OPENAI,
        model_type=ModelType.GPT_4O_MINI,
        model_config_dict=ChatGPTConfig().as_dict(),
>>>>>>> e01356a7
    )

    role_playing = RolePlaying(
        assistant_role_name="AI Assistant",
        assistant_agent_kwargs=dict(
            model=model,
            tools=tools,
        ),
        user_role_name="AI User",
        user_agent_kwargs=dict(model=model),
        task_prompt="Perform the task",
        task_specify_agent_kwargs=dict(model=model),
        task_type=TaskType.AI_SOCIETY,
    )

    input_msg = role_playing.init_chat()
    assistant_response, user_response = role_playing.step(input_msg)
    for response in (assistant_response, user_response):
        assert isinstance(response.msgs, list)
        assert len(response.msgs) == 1
        assert isinstance(response.msgs[0], BaseMessage)
        assert isinstance(response.terminated, bool)
        assert response.terminated is False
        assert isinstance(response.info, dict)


def test_role_playing_role_sequence(model=None):
    task_prompt = "Develop a trading bot for the stock market"
    role_playing = RolePlaying(
        assistant_role_name="Python Programmer",
        assistant_agent_kwargs=dict(model=model),
        user_role_name="Stock Trader",
        user_agent_kwargs=dict(model=model),
        task_prompt=task_prompt,
        with_task_specify=True,
        task_specify_agent_kwargs=dict(model=model),
    )
    assistant_role_sequence = []
    user_role_sequence = []

    input_msg = role_playing.init_chat()
    assistant_response, _ = role_playing.step(input_msg)
    input_msg = assistant_response.msg
    assistant_response, _ = role_playing.step(input_msg)

    for record in role_playing.user_agent.memory.get_context()[0]:
        user_role_sequence.append(record["role"])
    for record in role_playing.assistant_agent.memory.get_context()[0]:
        assistant_role_sequence.append(record["role"])

    assert user_role_sequence == [
        'system',
        'user',
        'assistant',
        'user',
        'assistant',
    ]
    assert assistant_role_sequence == [
        'system',
        'user',
        'assistant',
        'user',
        'assistant',
    ]<|MERGE_RESOLUTION|>--- conflicted
+++ resolved
@@ -138,18 +138,10 @@
 @pytest.mark.model_backend
 def test_role_playing_with_function():
     tools = MathToolkit().get_tools()
-<<<<<<< HEAD
-    assistant_model_config = ChatGPTConfig(tools=tools)
-    model = ModelFactory.create(
-        model_platform=ModelPlatformType.OPENAI,
-        model_type=ModelType.GPT_4O_MINI,
-        model_config_dict=assistant_model_config.as_dict(),
-=======
     model = ModelFactory.create(
         model_platform=ModelPlatformType.OPENAI,
         model_type=ModelType.GPT_4O_MINI,
         model_config_dict=ChatGPTConfig().as_dict(),
->>>>>>> e01356a7
     )
 
     role_playing = RolePlaying(
