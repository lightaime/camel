--- conflicted
+++ resolved
@@ -44,7 +44,6 @@
     meta_dict: Optional[Dict[str, str]]
     content: str
 
-<<<<<<< HEAD
     @classmethod
     def make_user_message(
             cls, role_name: str, content: str,
@@ -57,10 +56,7 @@
             meta_dict: Optional[Dict[str, str]] = None) -> 'BaseMessage':
         return cls(role_name, RoleType.ASSISTANT, meta_dict, content)
 
-    def _create_new_instance(self, content: str) -> "BaseMessage":
-=======
     def create_new_instance(self, content: str) -> "BaseMessage":
->>>>>>> cde10f8e
         r"""Create a new instance of the :obj:`BaseMessage` with updated
         content.
 
