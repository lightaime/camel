--- conflicted
+++ resolved
@@ -35,6 +35,7 @@
 jsonschema = "^4"
 protobuf = "^4"
 
+# huggingface-agent
 transformers = { version = "^4", optional = true }
 diffusers = { version = "^0", optional = true }
 accelerate = { version = "^0", optional = true }
@@ -43,6 +44,8 @@
 soundfile = { version = "^0", optional = true }
 sentencepiece = { version = "^0", optional = true }
 opencv-python = { version = "^4", optional = true }
+
+# tools
 beautifulsoup4 = { version = "^4", optional = true }
 docx2txt = { version = "^0.8", optional = true }
 PyMuPDF = { version = "^1.22.5", optional = true }
@@ -50,12 +53,13 @@
 pyowm = { version = "^3.3.0", optional = true }
 unstructured = { version = "^0.10.30", optional = true }
 argilla = { version = "^1.19.0", optional = true }
-<<<<<<< HEAD
+
+# vector-databases
 qdrant-client = { version = "^1.6.4", optional = true }
-=======
+
+# test
 pytest = { version = "^7", optional = true}
 mock = { version = "^5", optional = true}
->>>>>>> 0b1f10d4
 
 [tool.poetry.extras]
 test = ["pytest", "mock"]
@@ -81,14 +85,10 @@
     "argilla",
 ]
 
-<<<<<<< HEAD
-vector-database = [
+vector-databases = [
     "qdrant-client",
 ]
 
-
-=======
->>>>>>> 0b1f10d4
 all = [
     # huggingface-agent
     "transformers",
