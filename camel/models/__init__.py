--- conflicted
+++ resolved
@@ -51,9 +51,6 @@
     'GeminiModel',
     'InternLMXComposerModel',
     'OpenAICompatibilityModel',
-<<<<<<< HEAD
     'SambaModel',
-=======
     'TogetherAIModel',
->>>>>>> 9214a65d
 ]