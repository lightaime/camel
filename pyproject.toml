--- conflicted
+++ resolved
@@ -55,16 +55,11 @@
 wikipedia = { version = "^1", optional = true }
 wolframalpha = { version = "^5.0.0", optional = true }
 pyowm = { version = "^3.3.0", optional = true }
-<<<<<<< HEAD
-unstructured = { version = "^0.10.30", optional = true }
-pillow = { version = "^10.2.0", optional = true }
-=======
 googlemaps = { version = "^4.10.0", optional = true }
 unstructured = { extras = ["all-docs"], version = "^0.10.30", optional = true }
-
+pillow = { version = "^10.2.0", optional = true }
 # encoders
 sentence-transformers = { version = "^2.2.2", optional = true }
->>>>>>> eb19bced
 
 # vector-databases
 qdrant-client = { version = "^1.6.4", optional = true }
