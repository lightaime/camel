[build-system]
requires = ["poetry-core>=1.0.0"]
build-backend = "poetry.core.masonry.api"

[tool.poetry]
name = "camel-ai"
version = "0.1.6.2"
authors = ["CAMEL-AI.org"]
description = "Communicative Agents for AI Society Study"
readme = "README.md"
keywords = [
    "communicative-ai",
    "ai-societies",
    "artificial-intelligence",
    "deep-learning",
    "multi-agent-systems",
    "cooperative-ai",
    "natural-language-processing",
    "large-language-models",
]
packages = [
    { include = "camel" },
]
license = "Apache License 2.0"
homepage = "https://www.camel-ai.org/"
repository = "https://github.com/camel-ai/camel"
documentation = "https://docs.camel-ai.org"

[tool.poetry.dependencies]
python = ">=3.9.0,<3.12"
numpy = "^1"
openai = "^1.2.3"
groq = "^0.5.0"
anthropic = "^0.29.0"
tiktoken = "^0.7.0"
colorama = "^0"
jsonschema = "^4"
protobuf = "^4"
pathlib = "^1.0.1"
docstring-parser = "^0.15"
pydantic = ">=1.9,<3"
eval-type-backport = "0.2.0"
curl_cffi = "0.6.2"
jupyter_client = "^8.6.2"
ipykernel = "^6.0.0"

pillow = "^10.2.0"

# model-platforms
litellm = { version = "^1.38.1", optional = true }
google-generativeai = { version = "^0.6.0", optional = true }
mistralai = { version = "^0.4.2", optional = true }
mistral-common = { version = "^1.3.3", optional = true }

# huggingface-agent
transformers = { version = "^4", optional = true }
diffusers = { version = "^0", optional = true }
accelerate = { version = "^0", optional = true }
datasets = { version = "^2", optional = true }
torch = { version = "^2", optional = true }
soundfile = { version = "^0", optional = true }
sentencepiece = { version = "^0", optional = true }
opencv-python = { version = "^4", optional = true }

# tools
beautifulsoup4 = { version = "^4", optional = true }
docx2txt = { version = "^0.8", optional = true }
PyMuPDF = { version = "^1.22.5", optional = true }
wikipedia = { version = "^1", optional = true }
duckduckgo-search = { version = "^6.1.0", optional = true }
newspaper3k = { version = "^0.2.8", optional = true }
wolframalpha = { version = "^5.0.0", optional = true }
pyowm = { version = "^3.3.0", optional = true }
googlemaps = { version = "^4.10.0", optional = true }
requests_oauthlib = { version = "^1.3.1", optional = true }
prance = { version = "^23.6.21.0", optional = true }
openapi-spec-validator = { version = "^0.7.1", optional = true }
<<<<<<< HEAD
unstructured = { extras = ["all-docs"], version = "^0.15", optional = true }
=======
unstructured = { extras = ["all-docs"], version = "^0.10.30", optional = true }
firecrawl-py = { version = "^0.0.20", optional = true }
>>>>>>> 925b964f
slack-sdk = { version = "^3.27.2", optional = true }
pydub = { version = "^0.25.1", optional = true }
pygithub = { version = "^2.3.0", optional = true }
imageio = { extras = ["pyav"], version = "^2.34.2" }
pyTelegramBotAPI = { version = "^4.18.0", optional = true }
"discord.py" = { version = "^2.3.2", optional = true }
docker = { version = "^7.1.0", optional = true }
<<<<<<< HEAD
boto3 = { version = "^1.34.149", optional = true }
azure-storage-blob = { version = "^12.21.0", optional = true }
google-cloud-storage = { version = "^2.18.0", optional = true }
=======
agentops = { version = "^0.3.6", optional = true }
>>>>>>> 925b964f

# encoders
sentence-transformers = { version = "^3.0.1", optional = true }

# vector-databases
qdrant-client = { version = "^1.9.0", optional = true }
pymilvus = { version = "^2.4.0", optional = true }

# graph-storages
neo4j = { version = "^5.18.0", optional = true }

# key-value-storages
redis = { version = "^5.0.6", optional = true }

# retrievers
rank-bm25 = { version = "^0.2.2", optional = true }
cohere = { version = "^4.56", optional = true }

# test
pytest = { version = "^7", optional = true }
pytest-asyncio = { version = "^0.23.0", optional = true }
mock = { version = "^5", optional = true }

[tool.poetry.extras]
test = ["pytest", "mock", "pytest-asyncio"]

model-platforms = [
    "litellm",
    "google-generativeai",
    "mistralai",
    "mistral-common",
]

huggingface-agent = [
    "transformers",
    "diffusers",
    "accelerate",
    "datasets",
    "torch",
    "soundfile",
    "sentencepiece",
    "opencv-python",
]

encoders = [
    "sentence-transformers",
]

tools = [
    "beautifulsoup4",
    "docx2txt",
    "PyMuPDF",
    "wikipedia",
    "duckduckgo-search",
    "newspaper3k",
    "wolframalpha",
    "pyowm",
    "googlemaps",
    "requests_oauthlib",
    "prance",
    "openapi-spec-validator",
    "unstructured",
    "firecrawl-py",
    "imageio",
    "pillow",
    "slack-sdk",
    "pydub",
    "pygithub",
    "pyTelegramBotAPI",
    "discord.py",
    "docker",
    "jupyter_client",
    "agentops",
]

vector-databases = [
    "qdrant-client",
    "pymilvus",
]

graph-storages = [
    "neo4j",
]

kv-stroages = [
    "redis",
]

object-storages = [
    "boto3",
    "azure-storage-blob",
    "google-cloud-storage",
]

retrievers = [
    "rank-bm25",
    "cohere",
]

all = [
    # huggingface-agent
    "transformers",
    "diffusers",
    "accelerate",
    "datasets",
    "torch",
    "soundfile",
    "sentencepiece",
    "opencv-python",
    # tools
    "beautifulsoup4",
    "docx2txt",
    "pygithub",
    "pyTelegramBotAPI",
    "discord.py",
    "PyMuPDF",
    "wikipedia",
    "duckduckgo-search",
    "newspaper3k",
    "wolframalpha",
    "pyowm",
    "googlemaps",
    "requests_oauthlib",
    "prance",
    "openapi-spec-validator",
    "unstructured",
    "firecrawl-py",
    "imageio",
    "slack-sdk",
    "pydub",
    "pillow",
    "docker",
    "jupyter_client",
    "agentops",
    # vector-database
    "qdrant-client",
    "pymilvus",
    # retrievers
    "cohere",
    # encoders
    "sentence-transformers",
    # graph-storages
    "neo4j",
    # retrievers
    "rank-bm25",
    # model platforms
    "litellm",
    "mistralai",
    "mistral-common",
    "google-generativeai",
    # kv-storages
    "redis",
    # object-storages
    "boto3",
    "azure-storage-blob",
    "google-cloud-storage",
]

[tool.poetry.group.dev]
optional = true
[tool.poetry.group.dev.dependencies]
ruff = "^0.4.1"
mypy = "^1.5.1"
toml = ">=0.10.2"
pre-commit = "^3"
pytest = "^7"
pytest-cov = "^4"
pytest-asyncio = "^0.23.0"
gradio = "^3"
mock = "^5"

# types
types-Pillow = "*"
types-Pygments = "*"
types-mock = "*"
types-regex = "*"
types-setuptools = "*"
types-tqdm = "*"
types-colorama = "^0"
types-requests = "^2"

[tool.poetry.group.docs]
optional = true
[tool.poetry.group.docs.dependencies]
sphinx = "^6"
sphinx_book_theme = "*"
recommonmark = "*"
docutils = "<0.20.0"

[tool.ruff]
line-length = 79
fix = true
target-version = "py39"

[tool.ruff.format]
quote-style = "preserve"

[tool.ruff.lint]
extend-select = [
    "I",    # isort
    "B",    # flake8-bugbear
    "C4",   # flake8-comprehensions
    "PGH",  # pygrep-hooks
    "RUF",  # ruff
    "E",
]

ignore = [
    "B028", # Warning without stacklevel
    "B904", # use 'raise ... from err'
    "B905", # use explicit 'strict=' parameter with 'zip()'
    "N818", #  Exception name should be named with an Error suffix
    "C416", # I think comprehension is more clear https://docs.astral.sh/ruff/rules/unnecessary-comprehension/
    "C408", # we have used lots of dict(...) instead of literal
]

[tool.ruff.lint.pydocstyle]
convention = "google"

[tool.ruff.lint.isort]
known-first-party = ["camel"]

[tool.pytest.ini_options]
pythonpath = ["."]
addopts = ["--strict-markers"]
markers = [
    "asyncio: mark a test as asyncio-based.",
    "very_slow: mark a very slow test to run only in full test mode",
    "model_backend: for tests that require OpenAI API key or a local LLM",
]

[tool.coverage.report]
include_namespace_packages = true

[[tool.mypy.overrides]]
module = [
    "transformers.*",
    "packaging.*",
    "tiktoken",
    "openai",
    "openai.error",
    "groq",
    "anthropic",
    "pytest",
    "_pytest.config",
    "_pytest.nodes",
    "numpy",
    "torch",
    "sqlalchemy",
    "google.cloud.sql.connector",
    "gradio",
    "database_connection",
    "huggingface_hub",
    "huggingface_hub.utils._errors",
    "wikipedia",
    "duckduckgo_search",
    "newspaper",
    "wolframalpha",
    "pyowm",
    "googlemaps",
    "requests_oauthlib",
    "prance",
    "openapi-spec-validator",
    "jsonschema.*",
    "bs4.*",
    "docx2txt",
    "PyMuPDF",
    "fitz",
    "qdrant_client.*",
    "unstructured.*",
    "firecrawl",
    "imageio",
    "rank_bm25",
    "cohere",
    "sentence_transformers.*",
    "pymilvus",
    "pillow",
    "slack-sdk",
    "pydub",
    "pygithub",
    "litellm",
    "pyTelegramBotAPI",
    "discord.py",
    "docker.*",
    "google.*",
    "google_generativeai",
    "mistralai",
    "mistral_common",
<<<<<<< HEAD
    "boto3",
    "botocore.*"
=======
    "agentops",
>>>>>>> 925b964f
]
ignore_missing_imports = true<|MERGE_RESOLUTION|>--- conflicted
+++ resolved
@@ -75,12 +75,8 @@
 requests_oauthlib = { version = "^1.3.1", optional = true }
 prance = { version = "^23.6.21.0", optional = true }
 openapi-spec-validator = { version = "^0.7.1", optional = true }
-<<<<<<< HEAD
 unstructured = { extras = ["all-docs"], version = "^0.15", optional = true }
-=======
-unstructured = { extras = ["all-docs"], version = "^0.10.30", optional = true }
 firecrawl-py = { version = "^0.0.20", optional = true }
->>>>>>> 925b964f
 slack-sdk = { version = "^3.27.2", optional = true }
 pydub = { version = "^0.25.1", optional = true }
 pygithub = { version = "^2.3.0", optional = true }
@@ -88,13 +84,10 @@
 pyTelegramBotAPI = { version = "^4.18.0", optional = true }
 "discord.py" = { version = "^2.3.2", optional = true }
 docker = { version = "^7.1.0", optional = true }
-<<<<<<< HEAD
+agentops = { version = "^0.3.6", optional = true }
 boto3 = { version = "^1.34.149", optional = true }
 azure-storage-blob = { version = "^12.21.0", optional = true }
 google-cloud-storage = { version = "^2.18.0", optional = true }
-=======
-agentops = { version = "^0.3.6", optional = true }
->>>>>>> 925b964f
 
 # encoders
 sentence-transformers = { version = "^3.0.1", optional = true }
@@ -378,16 +371,10 @@
     "litellm",
     "pyTelegramBotAPI",
     "discord.py",
-    "docker.*",
     "google.*",
     "google_generativeai",
     "mistralai",
     "mistral_common",
-<<<<<<< HEAD
-    "boto3",
-    "botocore.*"
-=======
     "agentops",
->>>>>>> 925b964f
 ]
 ignore_missing_imports = true