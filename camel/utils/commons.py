--- conflicted
+++ resolved
@@ -19,9 +19,6 @@
 import time
 import zipfile
 from functools import wraps
-<<<<<<< HEAD
-from typing import Any, Callable, List, Optional, Set, TypeVar, cast, Dict
-=======
 from typing import (
     Any,
     Callable,
@@ -33,14 +30,10 @@
     TypeVar,
     cast,
 )
->>>>>>> 6be570c2
 from urllib.parse import urlparse
 
+import pydantic
 import requests
-<<<<<<< HEAD
-import pydantic
-=======
->>>>>>> 6be570c2
 from pydantic import BaseModel
 
 from camel.types import TaskType
