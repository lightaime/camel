# =========== Copyright 2023 @ CAMEL-AI.org. All Rights Reserved. ===========
# Licensed under the Apache License, Version 2.0 (the “License”);
# you may not use this file except in compliance with the License.
# You may obtain a copy of the License at
#
#     http://www.apache.org/licenses/LICENSE-2.0
#
# Unless required by applicable law or agreed to in writing, software
# distributed under the License is distributed on an “AS IS” BASIS,
# WITHOUT WARRANTIES OR CONDITIONS OF ANY KIND, either express or implied.
# See the License for the specific language governing permissions and
# limitations under the License.
# =========== Copyright 2023 @ CAMEL-AI.org. All Rights Reserved. ===========
# Configuration file for the Sphinx documentation builder.
#
# For the full list of built-in configuration values, see the documentation:
# https://www.sphinx-doc.org/en/master/usage/configuration.html

# -- Project information -----------------------------------------------------
# https://www.sphinx-doc.org/en/master/usage/configuration.html#project-information

import os
import sys

sys.path.insert(0, os.path.abspath('..'))

project = 'CAMEL'
copyright = '2024, CAMEL-AI.org'
author = 'CAMEL-AI.org'
<<<<<<< HEAD
release = '0.2.7'
=======
release = '0.2.9'
>>>>>>> 260407d6

html_favicon = (
    'https://raw.githubusercontent.com/camel-ai/camel/master/misc/favicon.png'
)

# -- General configuration ---------------------------------------------------
# https://www.sphinx-doc.org/en/master/usage/configuration.html#general-configuration

source_suffix = ['.rst', '.md']


extensions = [
    'sphinx.ext.autodoc',
    'sphinx.ext.viewcode',
    'sphinx.ext.napoleon',
    'myst_parser',
    'nbsphinx',
]

templates_path = ['_templates']
exclude_patterns = ['_build', 'Thumbs.db', '.DS_Store']

# -- Options for HTML output -------------------------------------------------
# https://www.sphinx-doc.org/en/master/usage/configuration.html#options-for-html-output

html_theme = 'sphinx_book_theme'

html_theme_options = {
    "logo": {
        "text": f"CAMEL {release}",
        "image_light": "https://raw.githubusercontent.com/camel-ai/camel/master/misc/logo_light.png",
        "image_dark": "https://raw.githubusercontent.com/camel-ai/camel/master/misc/logo_light.png",
    }
}

nbsphinx_execute = 'never'
nbsphinx_allow_errors = True
nbsphinx_prolog = r"""
.. raw:: html

    <style>
    div.nbinput div.prompt,
    div.nboutput div.prompt {
        display: none;
    }
    </style>
"""<|MERGE_RESOLUTION|>--- conflicted
+++ resolved
@@ -27,11 +27,7 @@
 project = 'CAMEL'
 copyright = '2024, CAMEL-AI.org'
 author = 'CAMEL-AI.org'
-<<<<<<< HEAD
-release = '0.2.7'
-=======
 release = '0.2.9'
->>>>>>> 260407d6
 
 html_favicon = (
     'https://raw.githubusercontent.com/camel-ai/camel/master/misc/favicon.png'
