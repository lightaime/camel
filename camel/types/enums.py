# =========== Copyright 2023 @ CAMEL-AI.org. All Rights Reserved. ===========
# Licensed under the Apache License, Version 2.0 (the “License”);
# you may not use this file except in compliance with the License.
# You may obtain a copy of the License at
#
#     http://www.apache.org/licenses/LICENSE-2.0
#
# Unless required by applicable law or agreed to in writing, software
# distributed under the License is distributed on an “AS IS” BASIS,
# WITHOUT WARRANTIES OR CONDITIONS OF ANY KIND, either express or implied.
# See the License for the specific language governing permissions and
# limitations under the License.
# =========== Copyright 2023 @ CAMEL-AI.org. All Rights Reserved. ===========
import re
from enum import Enum, EnumMeta


class RoleType(Enum):
    ASSISTANT = "assistant"
    USER = "user"
    CRITIC = "critic"
    EMBODIMENT = "embodiment"
    DEFAULT = "default"


class ModelType(Enum):
    GPT_3_5_TURBO = "gpt-3.5-turbo"
    GPT_4 = "gpt-4"
    GPT_4_32K = "gpt-4-32k"
    GPT_4_TURBO = "gpt-4-turbo"
    GPT_4O = "gpt-4o"
    GPT_4O_MINI = "gpt-4o-mini"

    GLM_4 = "glm-4"
    GLM_4_OPEN_SOURCE = "glm-4-open-source"
    GLM_4V = 'glm-4v'
    GLM_3_TURBO = "glm-3-turbo"

    GROQ_LLAMA_3_1_8B = "llama-3.1-8b-instant"
    GROQ_LLAMA_3_1_70B = "llama-3.1-70b-versatile"
    GROQ_LLAMA_3_1_405B = "llama-3.1-405b-reasoning"
    GROQ_LLAMA_3_8B = "llama3-8b-8192"
    GROQ_LLAMA_3_70B = "llama3-70b-8192"
    GROQ_MIXTRAL_8_7B = "mixtral-8x7b-32768"
    GROQ_GEMMA_7B_IT = "gemma-7b-it"
    GROQ_GEMMA_2_9B_IT = "gemma2-9b-it"

    STUB = "stub"

    LLAMA_2 = "llama-2"
    LLAMA_3 = "llama-3"
    VICUNA = "vicuna"
    VICUNA_16K = "vicuna-16k"

    QWEN_2 = "qwen-2"

    # Legacy anthropic models
    # NOTE: anthropic legacy models only Claude 2.1 has system prompt support
    CLAUDE_2_1 = "claude-2.1"
    CLAUDE_2_0 = "claude-2.0"
    CLAUDE_INSTANT_1_2 = "claude-instant-1.2"

    # Claude3 models
    CLAUDE_3_OPUS = "claude-3-opus-20240229"
    CLAUDE_3_SONNET = "claude-3-sonnet-20240229"
    CLAUDE_3_HAIKU = "claude-3-haiku-20240307"
    CLAUDE_3_5_SONNET = "claude-3-5-sonnet-20240620"

    # Nvidia models
    NEMOTRON_4_REWARD = "nvidia/nemotron-4-340b-reward"

    # Gemini models
    GEMINI_1_5_FLASH = "gemini-1.5-flash"
    GEMINI_1_5_PRO = "gemini-1.5-pro"

    # Mistral AI Model
    MISTRAL_SMALL = "mistral-small-latest"
    MISTRAL_MEDIUM = "mistral-medium-latest"
    MISTRAL_LARGE = "mistral-large-latest"

    @property
    def value_for_tiktoken(self) -> str:
        return (
            self.value
            if self is not ModelType.STUB and not isinstance(self, str)
            else "gpt-3.5-turbo"
        )

    @property
    def is_openai(self) -> bool:
        r"""Returns whether this type of models is an OpenAI-released model."""
        return self in {
            ModelType.GPT_3_5_TURBO,
            ModelType.GPT_4,
            ModelType.GPT_4_32K,
            ModelType.GPT_4_TURBO,
            ModelType.GPT_4O,
            ModelType.GPT_4O_MINI,
        }

    @property
    def is_azure_openai(self) -> bool:
        r"""Returns whether this type of models is an OpenAI-released model
        from Azure.
        """
        return self in {
            ModelType.GPT_3_5_TURBO,
            ModelType.GPT_4,
            ModelType.GPT_4_32K,
            ModelType.GPT_4_TURBO,
            ModelType.GPT_4O,
        }

    @property
    def is_zhipuai(self) -> bool:
        r"""Returns whether this type of models is an ZhipuAI model."""
        return self in {
            ModelType.GLM_3_TURBO,
            ModelType.GLM_4,
            ModelType.GLM_4V,
        }

    @property
    def is_open_source(self) -> bool:
        r"""Returns whether this type of models is open-source."""
        return self in {
            ModelType.LLAMA_2,
            ModelType.LLAMA_3,
            ModelType.QWEN_2,
            ModelType.GLM_4_OPEN_SOURCE,
            ModelType.VICUNA,
            ModelType.VICUNA_16K,
        }

    @property
    def is_anthropic(self) -> bool:
        r"""Returns whether this type of models is Anthropic-released model.

        Returns:
            bool: Whether this type of models is anthropic.
        """
        return self in {
            ModelType.CLAUDE_INSTANT_1_2,
            ModelType.CLAUDE_2_0,
            ModelType.CLAUDE_2_1,
            ModelType.CLAUDE_3_OPUS,
            ModelType.CLAUDE_3_SONNET,
            ModelType.CLAUDE_3_HAIKU,
            ModelType.CLAUDE_3_5_SONNET,
        }

    @property
    def is_groq(self) -> bool:
        r"""Returns whether this type of models is served by Groq."""
        return self in {
            ModelType.GROQ_LLAMA_3_1_8B,
            ModelType.GROQ_LLAMA_3_1_70B,
            ModelType.GROQ_LLAMA_3_1_405B,
            ModelType.GROQ_LLAMA_3_8B,
            ModelType.GROQ_LLAMA_3_70B,
            ModelType.GROQ_MIXTRAL_8_7B,
            ModelType.GROQ_GEMMA_7B_IT,
            ModelType.GROQ_GEMMA_2_9B_IT,
        }

    @property
    def is_nvidia(self) -> bool:
        r"""Returns whether this type of models is Nvidia-released model.

        Returns:
            bool: Whether this type of models is nvidia.
        """
        return self in {
            ModelType.NEMOTRON_4_REWARD,
        }

    @property
<<<<<<< HEAD
    def is_mistral(self) -> bool:
        r"""Returns whether this type of models is Mistral-released model.

        Returns:
            bool: Whether this type of models is Mistral.
        """
        return self in {
            ModelType.MISTRAL_SMALL,
            ModelType.MISTRAL_MEDIUM,
            ModelType.MISTRAL_LARGE,
        }
=======
    def is_gemini(self) -> bool:
        return self in {ModelType.GEMINI_1_5_FLASH, ModelType.GEMINI_1_5_PRO}
>>>>>>> a0ea1aac

    @property
    def token_limit(self) -> int:
        r"""Returns the maximum token limit for a given model.
        Returns:
            int: The maximum token limit for the given model.
        """
        if self is ModelType.GPT_3_5_TURBO:
            return 16385
        if self is ModelType.GPT_4:
            return 8192
        if self is ModelType.GPT_4_32K:
            return 32768
        if self is ModelType.GPT_4_TURBO:
            return 128000
        if self is ModelType.GPT_4O:
            return 128000
<<<<<<< HEAD
        if self is ModelType.STUB:
=======
        elif self is ModelType.GPT_4O_MINI:
            return 128000
        elif self == ModelType.GEMINI_1_5_FLASH:
            return 1048576
        elif self == ModelType.GEMINI_1_5_PRO:
            return 1048576
        elif self == ModelType.GLM_4_OPEN_SOURCE:
            return 8192
        elif self == ModelType.GLM_3_TURBO:
            return 8192
        elif self == ModelType.GLM_4V:
            return 1024
        elif self is ModelType.GROQ_LLAMA_3_1_8B:
            return 131072
        elif self is ModelType.GROQ_LLAMA_3_1_70B:
            return 131072
        elif self is ModelType.GROQ_LLAMA_3_1_405B:
            return 131072
        elif self is ModelType.GROQ_LLAMA_3_8B:
            return 8192
        elif self is ModelType.GROQ_LLAMA_3_70B:
            return 8192
        elif self is ModelType.GROQ_MIXTRAL_8_7B:
            return 32768
        elif self is ModelType.GROQ_GEMMA_7B_IT:
            return 8192
        elif self is ModelType.GROQ_GEMMA_2_9B_IT:
            return 8192
        elif self is ModelType.STUB:
>>>>>>> a0ea1aac
            return 4096
        if self is ModelType.LLAMA_2:
            return 4096
<<<<<<< HEAD
        if self is ModelType.VICUNA:
=======
        elif self is ModelType.LLAMA_3:
            return 8192
        elif self is ModelType.QWEN_2:
            return 128000
        elif self is ModelType.GLM_4:
            return 8192
        elif self is ModelType.VICUNA:
>>>>>>> a0ea1aac
            # reference: https://lmsys.org/blog/2023-03-30-vicuna/
            return 2048
        if self is ModelType.VICUNA_16K:
            return 16384
        elif self in {ModelType.CLAUDE_2_0, ModelType.CLAUDE_INSTANT_1_2}:
            return 100_000
        if self in {
            ModelType.CLAUDE_2_1,
            ModelType.CLAUDE_3_OPUS,
            ModelType.CLAUDE_3_SONNET,
            ModelType.CLAUDE_3_HAIKU,
            ModelType.CLAUDE_3_5_SONNET,
        }:
            return 200_000
<<<<<<< HEAD
        if self in {
            ModelType.MISTRAL_SMALL,
            ModelType.MISTRAL_MEDIUM,
            ModelType.MISTRAL_LARGE,
        }:
            return 32_000

        raise ValueError("Unknown model type")
=======
        elif self is ModelType.NEMOTRON_4_REWARD:
            return 4096
        else:
            raise ValueError("Unknown model type")
>>>>>>> a0ea1aac

    def validate_model_name(self, model_name: str) -> bool:
        r"""Checks whether the model type and the model name matches.

        Args:
            model_name (str): The name of the model, e.g. "vicuna-7b-v1.5".
        Returns:
            bool: Whether the model type matches the model name.
        """
        if self is ModelType.VICUNA:
            pattern = r'^vicuna-\d+b-v\d+\.\d+$'
            return bool(re.match(pattern, model_name))
        elif self is ModelType.VICUNA_16K:
            pattern = r'^vicuna-\d+b-v\d+\.\d+-16k$'
            return bool(re.match(pattern, model_name))
        elif self is ModelType.LLAMA_2:
            return (
                self.value in model_name.lower()
                or "llama2" in model_name.lower()
            )
        elif self is ModelType.LLAMA_3:
            return (
                self.value in model_name.lower()
                or "llama3" in model_name.lower()
            )
        elif self is ModelType.QWEN_2:
            return (
                self.value in model_name.lower()
                or "qwen2" in model_name.lower()
            )
        elif self is ModelType.GLM_4_OPEN_SOURCE:
            return (
                'glm-4' in model_name.lower() or "glm4" in model_name.lower()
            )
        else:
            return self.value in model_name.lower()


class EmbeddingModelType(Enum):
    TEXT_EMBEDDING_ADA_2 = "text-embedding-ada-002"
    TEXT_EMBEDDING_3_SMALL = "text-embedding-3-small"
    TEXT_EMBEDDING_3_LARGE = "text-embedding-3-large"

    @property
    def is_openai(self) -> bool:
        r"""Returns whether this type of models is an OpenAI-released model."""
        return self in {
            EmbeddingModelType.TEXT_EMBEDDING_ADA_2,
            EmbeddingModelType.TEXT_EMBEDDING_3_SMALL,
            EmbeddingModelType.TEXT_EMBEDDING_3_LARGE,
        }

    @property
    def output_dim(self) -> int:
        if self is EmbeddingModelType.TEXT_EMBEDDING_ADA_2:
            return 1536
        elif self is EmbeddingModelType.TEXT_EMBEDDING_3_SMALL:
            return 1536
        elif self is EmbeddingModelType.TEXT_EMBEDDING_3_LARGE:
            return 3072
        else:
            raise ValueError(f"Unknown model type {self}.")


class TaskType(Enum):
    AI_SOCIETY = "ai_society"
    CODE = "code"
    MISALIGNMENT = "misalignment"
    TRANSLATION = "translation"
    EVALUATION = "evaluation"
    SOLUTION_EXTRACTION = "solution_extraction"
    ROLE_DESCRIPTION = "role_description"
    GENERATE_TEXT_EMBEDDING_DATA = "generate_text_embedding_data"
    OBJECT_RECOGNITION = "object_recognition"
    DEFAULT = "default"
    VIDEO_DESCRIPTION = "video_description"


class VectorDistance(Enum):
    r"""Distance metrics used in a vector database."""

    DOT = "dot"
    r"""Dot product. https://en.wikipedia.org/wiki/Dot_product"""

    COSINE = "cosine"
    r"""Cosine similarity. https://en.wikipedia.org/wiki/Cosine_similarity"""

    EUCLIDEAN = "euclidean"
    r"""Euclidean distance. https://en.wikipedia.org/wiki/Euclidean_distance"""


class OpenAIBackendRole(Enum):
    ASSISTANT = "assistant"
    SYSTEM = "system"
    USER = "user"
    FUNCTION = "function"


class TerminationMode(Enum):
    ANY = "any"
    ALL = "all"


class OpenAIImageTypeMeta(EnumMeta):
    def __contains__(cls, image_type: object) -> bool:
        try:
            cls(image_type)
        except ValueError:
            return False
        return True


class OpenAIImageType(Enum, metaclass=OpenAIImageTypeMeta):
    r"""Image types supported by OpenAI vision model."""

    # https://platform.openai.com/docs/guides/vision
    PNG = "png"
    JPEG = "jpeg"
    JPG = "jpg"
    WEBP = "webp"
    GIF = "gif"


class OpenAIVisionDetailType(Enum):
    AUTO = "auto"
    LOW = "low"
    HIGH = "high"


class StorageType(Enum):
    MILVUS = "milvus"
    QDRANT = "qdrant"


class OpenAPIName(Enum):
    COURSERA = "coursera"
    KLARNA = "klarna"
    SPEAK = "speak"
    NASA_APOD = "nasa_apod"
    BIZTOC = "biztoc"
    CREATE_QR_CODE = "create_qr_code"
    OUTSCHOOL = "outschool"
    WEB_SCRAPER = "web_scraper"


class ModelPlatformType(Enum):
    OPENAI = "openai"
    AZURE = "azure"
    ANTHROPIC = "anthropic"
    GROQ = "groq"
    OPENSOURCE = "opensource"
    OLLAMA = "ollama"
    LITELLM = "litellm"
    ZHIPU = "zhipuai"
    DEFAULT = "default"
    GEMINI = "gemini"
    VLLM = "vllm"

    @property
    def is_openai(self) -> bool:
        r"""Returns whether this platform is openai."""
        return self is ModelPlatformType.OPENAI

    @property
    def is_azure(self) -> bool:
        r"""Returns whether this platform is azure."""
        return self is ModelPlatformType.AZURE

    @property
    def is_anthropic(self) -> bool:
        r"""Returns whether this platform is anthropic."""
        return self is ModelPlatformType.ANTHROPIC

    @property
    def is_groq(self) -> bool:
        r"""Returns whether this platform is groq."""
        return self is ModelPlatformType.GROQ

    @property
    def is_ollama(self) -> bool:
        r"""Returns whether this platform is ollama."""
        return self is ModelPlatformType.OLLAMA

    @property
    def is_vllm(self) -> bool:
        r"""Returns whether this platform is vllm."""
        return self is ModelPlatformType.VLLM

    @property
    def is_litellm(self) -> bool:
        r"""Returns whether this platform is litellm."""
        return self is ModelPlatformType.LITELLM

    @property
    def is_zhipuai(self) -> bool:
        r"""Returns whether this platform is zhipu."""
        return self is ModelPlatformType.ZHIPU

    @property
    def is_open_source(self) -> bool:
        r"""Returns whether this platform is opensource."""
        return self is ModelPlatformType.OPENSOURCE

    @property
    def is_gemini(self) -> bool:
        r"""Returns whether this platform is Gemini."""
        return self is ModelPlatformType.GEMINI


class AudioModelType(Enum):
    TTS_1 = "tts-1"
    TTS_1_HD = "tts-1-hd"

    @property
    def is_openai(self) -> bool:
        r"""Returns whether this type of audio models is an OpenAI-released
        model."""
        return self in {
            AudioModelType.TTS_1,
            AudioModelType.TTS_1_HD,
        }


class VoiceType(Enum):
    ALLOY = "alloy"
    ECHO = "echo"
    FABLE = "fable"
    ONYX = "onyx"
    NOVA = "nova"
    SHIMMER = "shimmer"

    @property
    def is_openai(self) -> bool:
        r"""Returns whether this type of voice is an OpenAI-released voice."""
        return self in {
            VoiceType.ALLOY,
            VoiceType.ECHO,
            VoiceType.FABLE,
            VoiceType.ONYX,
            VoiceType.NOVA,
            VoiceType.SHIMMER,
        }


class JinaReturnFormat(Enum):
    DEFAULT = None
    MARKDOWN = "markdown"
    HTML = "html"
    TEXT = "text"<|MERGE_RESOLUTION|>--- conflicted
+++ resolved
@@ -175,22 +175,8 @@
         }
 
     @property
-<<<<<<< HEAD
-    def is_mistral(self) -> bool:
-        r"""Returns whether this type of models is Mistral-released model.
-
-        Returns:
-            bool: Whether this type of models is Mistral.
-        """
-        return self in {
-            ModelType.MISTRAL_SMALL,
-            ModelType.MISTRAL_MEDIUM,
-            ModelType.MISTRAL_LARGE,
-        }
-=======
     def is_gemini(self) -> bool:
         return self in {ModelType.GEMINI_1_5_FLASH, ModelType.GEMINI_1_5_PRO}
->>>>>>> a0ea1aac
 
     @property
     def token_limit(self) -> int:
@@ -208,9 +194,6 @@
             return 128000
         if self is ModelType.GPT_4O:
             return 128000
-<<<<<<< HEAD
-        if self is ModelType.STUB:
-=======
         elif self is ModelType.GPT_4O_MINI:
             return 128000
         elif self == ModelType.GEMINI_1_5_FLASH:
@@ -240,13 +223,9 @@
         elif self is ModelType.GROQ_GEMMA_2_9B_IT:
             return 8192
         elif self is ModelType.STUB:
->>>>>>> a0ea1aac
             return 4096
         if self is ModelType.LLAMA_2:
             return 4096
-<<<<<<< HEAD
-        if self is ModelType.VICUNA:
-=======
         elif self is ModelType.LLAMA_3:
             return 8192
         elif self is ModelType.QWEN_2:
@@ -254,7 +233,6 @@
         elif self is ModelType.GLM_4:
             return 8192
         elif self is ModelType.VICUNA:
->>>>>>> a0ea1aac
             # reference: https://lmsys.org/blog/2023-03-30-vicuna/
             return 2048
         if self is ModelType.VICUNA_16K:
@@ -269,21 +247,10 @@
             ModelType.CLAUDE_3_5_SONNET,
         }:
             return 200_000
-<<<<<<< HEAD
-        if self in {
-            ModelType.MISTRAL_SMALL,
-            ModelType.MISTRAL_MEDIUM,
-            ModelType.MISTRAL_LARGE,
-        }:
-            return 32_000
-
-        raise ValueError("Unknown model type")
-=======
         elif self is ModelType.NEMOTRON_4_REWARD:
             return 4096
         else:
             raise ValueError("Unknown model type")
->>>>>>> a0ea1aac
 
     def validate_model_name(self, model_name: str) -> bool:
         r"""Checks whether the model type and the model name matches.
