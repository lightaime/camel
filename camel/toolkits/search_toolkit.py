# ========= Copyright 2023-2024 @ CAMEL-AI.org. All Rights Reserved. =========
# Licensed under the Apache License, Version 2.0 (the "License");
# you may not use this file except in compliance with the License.
# You may obtain a copy of the License at
#
#     http://www.apache.org/licenses/LICENSE-2.0
#
# Unless required by applicable law or agreed to in writing, software
# distributed under the License is distributed on an "AS IS" BASIS,
# WITHOUT WARRANTIES OR CONDITIONS OF ANY KIND, either express or implied.
# See the License for the specific language governing permissions and
# limitations under the License.
# ========= Copyright 2023-2024 @ CAMEL-AI.org. All Rights Reserved. =========
import os
import xml.etree.ElementTree as ET
from typing import Any, Dict, List, Optional, TypeAlias, Union

import requests

from camel.toolkits.base import BaseToolkit
from camel.toolkits.function_tool import FunctionTool
from camel.utils import api_keys_required, dependencies_required


class SearchToolkit(BaseToolkit):
    r"""A class representing a toolkit for web search.

    This class provides methods for searching information on the web using
    search engines like Google, DuckDuckGo, Wikipedia and Wolfram Alpha, Brave.
    """

    @dependencies_required("wikipedia")
    def search_wiki(self, entity: str) -> str:
        r"""Search the entity in WikiPedia and return the summary of the
            required page, containing factual information about
            the given entity.

        Args:
            entity (str): The entity to be searched.

        Returns:
            str: The search result. If the page corresponding to the entity
                exists, return the summary of this entity in a string.
        """
        import wikipedia

        result: str

        try:
            result = wikipedia.summary(entity, sentences=5, auto_suggest=False)
        except wikipedia.exceptions.DisambiguationError as e:
            result = wikipedia.summary(
                e.options[0], sentences=5, auto_suggest=False
            )
        except wikipedia.exceptions.PageError:
            result = (
                "There is no page in Wikipedia corresponding to entity "
                f"{entity}, please specify another word to describe the"
                " entity to be searched."
            )
        except wikipedia.exceptions.WikipediaException as e:
            result = f"An exception occurred during the search: {e}"

        return result

    @dependencies_required("duckduckgo_search")
    def search_duckduckgo(
        self, query: str, source: str = "text", max_results: int = 5
    ) -> List[Dict[str, Any]]:
        r"""Use DuckDuckGo search engine to search information for
        the given query.

        This function queries the DuckDuckGo API for related topics to
        the given search term. The results are formatted into a list of
        dictionaries, each representing a search result.

        Args:
            query (str): The query to be searched.
            source (str): The type of information to query (e.g., "text",
                "images", "videos"). Defaults to "text".
            max_results (int): Max number of results, defaults to `5`.

        Returns:
            List[Dict[str, Any]]: A list of dictionaries where each dictionary
                represents a search result.
        """
        from duckduckgo_search import DDGS
        from requests.exceptions import RequestException

        ddgs = DDGS()
        responses: List[Dict[str, Any]] = []

        if source == "text":
            try:
                results = ddgs.text(keywords=query, max_results=max_results)
            except RequestException as e:
                # Handle specific exceptions or general request exceptions
                responses.append({"error": f"duckduckgo search failed.{e}"})

            # Iterate over results found
            for i, result in enumerate(results, start=1):
                # Creating a response object with a similar structure
                response = {
                    "result_id": i,
                    "title": result["title"],
                    "description": result["body"],
                    "url": result["href"],
                }
                responses.append(response)

        elif source == "images":
            try:
                results = ddgs.images(keywords=query, max_results=max_results)
            except RequestException as e:
                # Handle specific exceptions or general request exceptions
                responses.append({"error": f"duckduckgo search failed.{e}"})

            # Iterate over results found
            for i, result in enumerate(results, start=1):
                # Creating a response object with a similar structure
                response = {
                    "result_id": i,
                    "title": result["title"],
                    "image": result["image"],
                    "url": result["url"],
                    "source": result["source"],
                }
                responses.append(response)

        elif source == "videos":
            try:
                results = ddgs.videos(keywords=query, max_results=max_results)
            except RequestException as e:
                # Handle specific exceptions or general request exceptions
                responses.append({"error": f"duckduckgo search failed.{e}"})

            # Iterate over results found
            for i, result in enumerate(results, start=1):
                # Creating a response object with a similar structure
                response = {
                    "result_id": i,
                    "title": result["title"],
                    "description": result["description"],
                    "embed_url": result["embed_url"],
                    "publisher": result["publisher"],
                    "duration": result["duration"],
                    "published": result["published"],
                }
                responses.append(response)

        # If no answer found, return an empty list
        return responses

<<<<<<< HEAD
    @api_keys_required([(None, "GOOGLE_API_KEY"), (None, "SEARCH_ENGINE_ID")])
=======
    @api_keys_required("BRAVE_API_KEY")
    def search_brave(
        self,
        q: str,
        country: str = "US",
        search_lang: str = "en",
        ui_lang: str = "en-US",
        count: int = 20,
        offset: int = 0,
        safesearch: str = "moderate",
        freshness: Optional[str] = None,
        text_decorations: bool = True,
        spellcheck: bool = True,
        result_filter: Optional[str] = None,
        goggles_id: Optional[str] = None,
        units: Optional[str] = None,
        extra_snippets: Optional[bool] = None,
        summary: Optional[bool] = None,
    ) -> Dict[str, Any]:
        r"""This function queries the Brave search engine API and returns a
        dictionary, representing a search result.
        See https://api.search.brave.com/app/documentation/web-search/query
        for more details.

        Args:
            q (str): The user's search query term. Query cannot be empty.
                Maximum of 400 characters and 50 words in the query.
            country (str): The search query country where results come from.
                The country string is limited to 2 character country codes of
                supported countries. For a list of supported values, see
                Country Codes. (default: :obj:`US `)
            search_lang (str): The search language preference. The 2 or more
                character language code for which search results are provided.
                For a list of possible values, see Language Codes.
            ui_lang (str): User interface language preferred in response.
                Usually of the format '<language_code>-<country_code>'. For
                more, see RFC 9110. For a list of supported values, see UI
                Language Codes.
            count (int): The number of search results returned in response.
                The maximum is 20. The actual number delivered may be less than
                requested. Combine this parameter with offset to paginate
                search results.
            offset (int): The zero based offset that indicates number of search
                results per page (count) to skip before returning the result.
                The maximum is 9. The actual number delivered may be less than
                requested based on the query. In order to paginate results use
                this parameter together with count. For example, if your user
                interface displays 20 search results per page, set count to 20
                and offset to 0 to show the first page of results. To get
                subsequent pages, increment offset by 1 (e.g. 0, 1, 2). The
                results may overlap across multiple pages.
            safesearch (str): Filters search results for adult content.
                The following values are supported:
                - 'off': No filtering is done.
                - 'moderate': Filters explicit content, like images and videos,
                    but allows adult domains in the search results.
                - 'strict': Drops all adult content from search results.
            freshness (Optional[str]): Filters search results by when they were
                discovered:
                - 'pd': Discovered within the last 24 hours.
                - 'pw': Discovered within the last 7 Days.
                - 'pm': Discovered within the last 31 Days.
                - 'py': Discovered within the last 365 Days.
                - 'YYYY-MM-DDtoYYYY-MM-DD': Timeframe is also supported by
                    specifying the date range e.g. '2022-04-01to2022-07-30'.
            text_decorations (bool): Whether display strings (e.g. result
                snippets) should include decoration markers (e.g. highlighting
                characters).
            spellcheck (bool): Whether to spellcheck provided query. If the
                spellchecker is enabled, the modified query is always used for
                search. The modified query can be found in altered key from the
                query response model.
            result_filter (Optional[str]): A comma delimited string of result
                types to include in the search response. Not specifying this
                parameter will return back all result types in search response
                where data is available and a plan with the corresponding
                option is subscribed. The response always includes query and
                type to identify any query modifications and response type
                respectively. Available result filter values are:
                - 'discussions'
                - 'faq'
                - 'infobox'
                - 'news'
                - 'query'
                - 'summarizer'
                - 'videos'
                - 'web'
                - 'locations'
            goggles_id (Optional[str]): Goggles act as a custom re-ranking on
                top of Brave's search index. For more details, refer to the
                Goggles repository.
            units (Optional[str]): The measurement units. If not provided,
                units are derived from search country. Possible values are:
                - 'metric': The standardized measurement system
                - 'imperial': The British Imperial system of units.
            extra_snippets (Optional[bool]): A snippet is an excerpt from a
                page you get as a result of the query, and extra_snippets
                allow you to get up to 5 additional, alternative excerpts. Only
                available under Free AI, Base AI, Pro AI, Base Data, Pro Data
                and Custom plans.
            summary (Optional[bool]): This parameter enables summary key
                generation in web search results. This is required for
                summarizer to be enabled.

        Returns:
            Dict[str, Any]: A dictionary representing a search result.
        """

        import requests

        BRAVE_API_KEY = os.getenv("BRAVE_API_KEY")

        url = "https://api.search.brave.com/res/v1/web/search"
        headers = {
            "Content-Type": "application/json",
            "X-BCP-APIV": "1.0",
            "X-Subscription-Token": BRAVE_API_KEY,
        }

        ParamsType: TypeAlias = Dict[
            str,
            Union[str, int, float, List[Union[str, int, float]], None],
        ]

        params: ParamsType = {
            "q": q,
            "country": country,
            "search_lang": search_lang,
            "ui_lang": ui_lang,
            "count": count,
            "offset": offset,
            "safesearch": safesearch,
            "freshness": freshness,
            "text_decorations": text_decorations,
            "spellcheck": spellcheck,
            "result_filter": result_filter,
            "goggles_id": goggles_id,
            "units": units,
            "extra_snippets": extra_snippets,
            "summary": summary,
        }

        response = requests.get(url, headers=headers, params=params)
        data = response.json()["web"]
        return data

    @api_keys_required("GOOGLE_API_KEY", "SEARCH_ENGINE_ID")
>>>>>>> 3c88d418
    def search_google(
        self, query: str, num_result_pages: int = 5
    ) -> List[Dict[str, Any]]:
        r"""Use Google search engine to search information for the given query.

        Args:
            query (str): The query to be searched.
            num_result_pages (int): The number of result pages to retrieve.

        Returns:
            List[Dict[str, Any]]: A list of dictionaries where each dictionary
            represents a website.
                Each dictionary contains the following keys:
                - 'result_id': A number in order.
                - 'title': The title of the website.
                - 'description': A brief description of the website.
                - 'long_description': More detail of the website.
                - 'url': The URL of the website.

                Example:
                {
                    'result_id': 1,
                    'title': 'OpenAI',
                    'description': 'An organization focused on ensuring that
                    artificial general intelligence benefits all of humanity.',
                    'long_description': 'OpenAI is a non-profit artificial
                    intelligence research company. Our goal is to advance
                    digital intelligence in the way that is most likely to
                    benefit humanity as a whole',
                    'url': 'https://www.openai.com'
                }
            title, description, url of a website.
        """
        import requests

        # https://developers.google.com/custom-search/v1/overview
        GOOGLE_API_KEY = os.getenv("GOOGLE_API_KEY")
        # https://cse.google.com/cse/all
        SEARCH_ENGINE_ID = os.getenv("SEARCH_ENGINE_ID")

        # Using the first page
        start_page_idx = 1
        # Different language may get different result
        search_language = "en"
        # How many pages to return
        num_result_pages = num_result_pages
        # Constructing the URL
        # Doc: https://developers.google.com/custom-search/v1/using_rest
        url = (
            f"https://www.googleapis.com/customsearch/v1?"
            f"key={GOOGLE_API_KEY}&cx={SEARCH_ENGINE_ID}&q={query}&start="
            f"{start_page_idx}&lr={search_language}&num={num_result_pages}"
        )

        responses = []
        # Fetch the results given the URL
        try:
            # Make the get
            result = requests.get(url)
            data = result.json()

            # Get the result items
            if "items" in data:
                search_items = data.get("items")

                # Iterate over 10 results found
                for i, search_item in enumerate(search_items, start=1):
                    # Check metatags are present
                    if "pagemap" not in search_item:
                        continue
                    if "metatags" not in search_item["pagemap"]:
                        continue
                    if (
                        "og:description"
                        in search_item["pagemap"]["metatags"][0]
                    ):
                        long_description = search_item["pagemap"]["metatags"][
                            0
                        ]["og:description"]
                    else:
                        long_description = "N/A"
                    # Get the page title
                    title = search_item.get("title")
                    # Page snippet
                    snippet = search_item.get("snippet")

                    # Extract the page url
                    link = search_item.get("link")
                    response = {
                        "result_id": i,
                        "title": title,
                        "description": snippet,
                        "long_description": long_description,
                        "url": link,
                    }
                    responses.append(response)
            else:
                responses.append({"error": "google search failed."})

        except requests.RequestException:
            # Handle specific exceptions or general request exceptions
            responses.append({"error": "google search failed."})
        # If no answer found, return an empty list
        return responses

    @dependencies_required("wolframalpha")
    def query_wolfram_alpha(
        self, query: str, is_detailed: bool = False
    ) -> Union[str, Dict[str, Any]]:
        r"""Queries Wolfram|Alpha and returns the result. Wolfram|Alpha is an
        answer engine developed by Wolfram Research. It is offered as an online
        service that answers factual queries by computing answers from
        externally sourced data.

        Args:
            query (str): The query to send to Wolfram Alpha.
            is_detailed (bool): Whether to include additional details
                including step by step information in the result.
                (default: :obj:`False`)

        Returns:
            Union[str, Dict[str, Any]]: The result from Wolfram Alpha.
                Returns a string if `is_detailed` is False, otherwise returns
                a dictionary with detailed information.
        """
        import wolframalpha

        WOLFRAMALPHA_APP_ID = os.environ.get("WOLFRAMALPHA_APP_ID")
        if not WOLFRAMALPHA_APP_ID:
            raise ValueError(
                "`WOLFRAMALPHA_APP_ID` not found in environment "
                "variables. Get `WOLFRAMALPHA_APP_ID` here: `https://products.wolframalpha.com/api/`."
            )

        try:
            client = wolframalpha.Client(WOLFRAMALPHA_APP_ID)
            res = client.query(query)

        except Exception as e:
            return f"Wolfram Alpha wasn't able to answer it. Error: {e}"

        pased_result = self._parse_wolfram_result(res)

        if is_detailed:
            step_info = self._get_wolframalpha_step_by_step_solution(
                WOLFRAMALPHA_APP_ID, query
            )
            pased_result["steps"] = step_info
            return pased_result

        return pased_result["final_answer"]

    def _parse_wolfram_result(self, result) -> Dict[str, Any]:
        r"""Parses a Wolfram Alpha API result into a structured dictionary
        format.

        Args:
            result: The API result returned from a Wolfram Alpha
                query, structured with multiple pods, each containing specific
                information related to the query.

        Returns:
            dict: A structured dictionary with the original query and the
                final answer.
        """

        # Extract the original query
        query = result.get("@inputstring", "")

        # Initialize a dictionary to hold structured output
        output = {"query": query, "pod_info": [], "final_answer": None}

        # Loop through each pod to extract the details
        for pod in result.get("pod", []):
            # Handle the case where subpod might be a list
            subpod_data = pod.get("subpod", {})
            if isinstance(subpod_data, list):
                # If it's a list, get the first item for 'plaintext' and 'img'
                description, image_url = next(
                    (
                        (data["plaintext"], data["img"])
                        for data in subpod_data
                        if "plaintext" in data and "img" in data
                    ),
                    ("", ""),
                )
            else:
                # Otherwise, handle it as a dictionary
                description = subpod_data.get("plaintext", "")
                image_url = subpod_data.get("img", {}).get("@src", "")

            pod_info = {
                "title": pod.get("@title", ""),
                "description": description,
                "image_url": image_url,
            }

            # Add to steps list
            output["pod_info"].append(pod_info)

            # Get final answer
            if pod.get("@primary", False):
                output["final_answer"] = description

        return output

    def _get_wolframalpha_step_by_step_solution(
        self, app_id: str, query: str
    ) -> dict:
        r"""Retrieve a step-by-step solution from the Wolfram Alpha API for a
        given query.

        Args:
            app_id (str): Your Wolfram Alpha API application ID.
            query (str): The mathematical or computational query to solve.

        Returns:
            dict: The step-by-step solution response text from the Wolfram
                Alpha API.
        """
        # Define the base URL
        url = "https://api.wolframalpha.com/v2/query"

        # Set up the query parameters
        params = {
            "appid": app_id,
            "input": query,
            "podstate": ["Result__Step-by-step solution", "Show all steps"],
            "format": "plaintext",
        }

        # Send the request
        response = requests.get(url, params=params)
        root = ET.fromstring(response.text)

        # Extracting step-by-step steps, including 'SBSStep' and 'SBSHintStep'
        steps = []
        # Find all subpods within the 'Results' pod
        for subpod in root.findall(".//pod[@title='Results']//subpod"):
            # Check if the subpod has the desired stepbystepcontenttype
            content_type = subpod.find("stepbystepcontenttype")
            if content_type is not None and content_type.text in [
                "SBSStep",
                "SBSHintStep",
            ]:
                plaintext = subpod.find("plaintext")
                if plaintext is not None and plaintext.text:
                    step_text = plaintext.text.strip()
                    cleaned_step = step_text.replace(
                        "Hint: |", ""
                    ).strip()  # Remove 'Hint: |' if present
                    steps.append(cleaned_step)

        # Structuring the steps into a dictionary
        structured_steps = {}
        for i, step in enumerate(steps, start=1):
            structured_steps[f"step{i}"] = step

        return structured_steps

    def tavily_search(
        self, query: str, num_results: int = 5, **kwargs
    ) -> List[Dict[str, Any]]:
        r"""Use Tavily Search API to search information for the given query.

        Args:
            query (str): The query to be searched.
            num_results (int): The number of search results to retrieve
                (default is `5`).
            **kwargs: Additional optional parameters supported by Tavily's API:
                - search_depth (str): "basic" or "advanced" search depth.
                - topic (str): The search category, e.g., "general" or "news."
                - days (int): Time frame in days for news-related searches.
                - max_results (int): Max number of results to return
                  (overrides `num_results`).
                See https://docs.tavily.com/docs/python-sdk/tavily-search/
                api-reference for details.

        Returns:
            List[Dict[str, Any]]: A list of dictionaries representing search
                results. Each dictionary contains:
                - 'result_id' (int): The result's index.
                - 'title' (str): The title of the result.
                - 'description' (str): A brief description of the result.
                - 'long_description' (str): Detailed information, if available.
                - 'url' (str): The URL of the result.
                - 'content' (str): Relevant content from the search result.
                - 'images' (list): A list of related images (if
                  `include_images` is True).
                - 'published_date' (str): Publication date for news topics
                  (if available).
        """
        from tavily import TavilyClient  # type: ignore[import-untyped]

        Tavily_API_KEY = os.getenv("TAVILY_API_KEY")
        if not Tavily_API_KEY:
            raise ValueError(
                "`TAVILY_API_KEY` not found in environment variables. "
                "Get `TAVILY_API_KEY` here: `https://www.tavily.com/api/`."
            )

        client = TavilyClient(Tavily_API_KEY)

        try:
            results = client.search(query, max_results=num_results, **kwargs)
            return results
        except Exception as e:
            return [{"error": f"An unexpected error occurred: {e!s}"}]

    def get_tools(self) -> List[FunctionTool]:
        r"""Returns a list of FunctionTool objects representing the
        functions in the toolkit.

        Returns:
            List[FunctionTool]: A list of FunctionTool objects
                representing the functions in the toolkit.
        """
        return [
            FunctionTool(self.search_wiki),
            FunctionTool(self.search_google),
            FunctionTool(self.search_duckduckgo),
            FunctionTool(self.query_wolfram_alpha),
            FunctionTool(self.tavily_search),
            FunctionTool(self.search_brave),
        ]<|MERGE_RESOLUTION|>--- conflicted
+++ resolved
@@ -151,10 +151,11 @@
         # If no answer found, return an empty list
         return responses
 
-<<<<<<< HEAD
-    @api_keys_required([(None, "GOOGLE_API_KEY"), (None, "SEARCH_ENGINE_ID")])
-=======
-    @api_keys_required("BRAVE_API_KEY")
+    @api_keys_required(
+        [
+            (None, 'BRAVE_API_KEY'),
+        ]
+    )
     def search_brave(
         self,
         q: str,
@@ -301,7 +302,12 @@
         return data
 
     @api_keys_required("GOOGLE_API_KEY", "SEARCH_ENGINE_ID")
->>>>>>> 3c88d418
+    @api_keys_required(
+        [
+            (None, 'GOOGLE_API_KEY'),
+            (None, 'SEARCH_ENGINE_ID'),
+        ]
+    )
     def search_google(
         self, query: str, num_result_pages: int = 5
     ) -> List[Dict[str, Any]]:
