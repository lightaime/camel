--- conflicted
+++ resolved
@@ -236,7 +236,7 @@
         sys_msg_meta_dicts = [dict(task=self.task_prompt) for _ in range(2)]
         if (extend_sys_msg_meta_dicts is None and self.task_type
                 in [TaskType.AI_SOCIETY, TaskType.MISALIGNMENT]):
-<<<<<<< HEAD
+
             if assistant_description and user_description:
                 extend_sys_msg_meta_dicts = [
                     dict(assistant_role=assistant_role_name,
@@ -249,12 +249,7 @@
                     dict(assistant_role=assistant_role_name,
                          user_role=user_role_name)
                 ] * 2
-=======
-            extend_sys_msg_meta_dicts = [
-                dict(assistant_role=assistant_role_name,
-                     user_role=user_role_name) for _ in range(2)
-            ]
->>>>>>> 16209d2c
+
         if extend_sys_msg_meta_dicts is not None:
             sys_msg_meta_dicts = [{
                 **sys_msg_meta_dict,
