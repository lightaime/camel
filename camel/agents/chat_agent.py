# =========== Copyright 2023 @ CAMEL-AI.org. All Rights Reserved. ===========
# Licensed under the Apache License, Version 2.0 (the “License”);
# you may not use this file except in compliance with the License.
# You may obtain a copy of the License at
#
#     http://www.apache.org/licenses/LICENSE-2.0
#
# Unless required by applicable law or agreed to in writing, software
# distributed under the License is distributed on an “AS IS” BASIS,
# WITHOUT WARRANTIES OR CONDITIONS OF ANY KIND, either express or implied.
# See the License for the specific language governing permissions and
# limitations under the License.
# =========== Copyright 2023 @ CAMEL-AI.org. All Rights Reserved. ===========
from __future__ import annotations
import re
import json
from collections import defaultdict
from dataclasses import dataclass
from typing import TYPE_CHECKING, Any, Callable, Dict, List, Optional, Tuple

from camel.agents.base import BaseAgent
from camel.configs import ChatGPTConfig
from camel.memories import (
    AgentMemory,
    ChatHistoryMemory,
    MemoryRecord,
    ScoreBasedContextCreator,
)
from camel.messages import BaseMessage, FunctionCallingMessage, OpenAIMessage
from camel.models import BaseModelBackend, ModelFactory
from camel.responses import ChatAgentResponse
from camel.types import (
    ChatCompletion,
    ChatCompletionChunk,
    ModelPlatformType,
    ModelType,
    OpenAIBackendRole,
    RoleType,
)
from camel.utils import get_model_encoding

if TYPE_CHECKING:
    from openai import Stream

    from camel.functions import OpenAIFunction
    from camel.terminators import ResponseTerminator


@dataclass(frozen=True)
class FunctionCallingRecord:
    r"""Historical records of functions called in the conversation.

    Attributes:
        func_name (str): The name of the function being called.
        args (Dict[str, Any]): The dictionary of arguments passed to
            the function.
        result (Any): The execution result of calling this function.
    """

    func_name: str
    args: Dict[str, Any]
    result: Any

    def __str__(self) -> str:
        r"""Overridden version of the string function.

        Returns:
            str: Modified string to represent the function calling.
        """

        return (
            f"Function Execution: {self.func_name}\n"
            f"\tArgs: {self.args}\n"
            f"\tResult: {self.result}"
        )


class ChatAgent(BaseAgent):
    r"""Class for managing conversations of CAMEL Chat Agents.

    Args:
        system_message (BaseMessage): The system message for the chat agent.
        model (BaseModelBackend, optional): The model backend to use for
            generating responses. (default: :obj:`OpenAIModel` with
            `GPT_3_5_TURBO`)
        api_key (str, optional): The API key for authenticating with the
            LLM service. Only OpenAI and Anthropic model supported (default:
            :obj:`None`)
        memory (AgentMemory, optional): The agent memory for managing chat
            messages. If `None`, a :obj:`ChatHistoryMemory` will be used.
            (default: :obj:`None`)
        message_window_size (int, optional): The maximum number of previous
            messages to include in the context window. If `None`, no windowing
            is performed. (default: :obj:`None`)
        token_limit (int, optional): The maximum number of tokens in a context.
            The context will be automatically pruned to fulfill the limitation.
            If `None`, it will be set according to the backend model.
            (default: :obj:`None`)
        output_language (str, optional): The language to be output by the
            agent. (default: :obj:`None`)
        tools (List[OpenAIFunction], optional): List of available
            :obj:`OpenAIFunction`. (default: :obj:`None`)
        response_terminators (List[ResponseTerminator], optional): List of
            :obj:`ResponseTerminator` bind to one chat agent.
            (default: :obj:`None`)
    """

    def __init__(
        self,
        system_message: BaseMessage,
        model: Optional[BaseModelBackend] = None,
        api_key: Optional[str] = None,
        memory: Optional[AgentMemory] = None,
        message_window_size: Optional[int] = None,
        token_limit: Optional[int] = None,
        output_language: Optional[str] = None,
        tools: Optional[List[OpenAIFunction]] = None,
        response_terminators: Optional[List[ResponseTerminator]] = None,
    ) -> None:
        self.orig_sys_message: BaseMessage = system_message
        self.system_message = system_message
        self.role_name: str = system_message.role_name
        self.role_type: RoleType = system_message.role_type
        self._api_key = api_key
        self.model_backend: BaseModelBackend = (
            model
            if model is not None
            else ModelFactory.create(
                model_platform=ModelPlatformType.OPENAI,
                model_type=ModelType.GPT_3_5_TURBO,
                model_config_dict=ChatGPTConfig().__dict__,
                api_key=self._api_key,
            )
        )
        self.output_language: Optional[str] = output_language
        if self.output_language is not None:
            self.set_output_language(self.output_language)

        self.model_type: ModelType = self.model_backend.model_type

        self.func_dict: Dict[str, Callable] = {}
        if tools is not None:
            for func in tools:
                self.func_dict[func.get_function_name()] = func.func

        self.model_config_dict = self.model_backend.model_config_dict

        self.model_token_limit = token_limit or self.model_backend.token_limit
        context_creator = ScoreBasedContextCreator(
            self.model_backend.token_counter,
            self.model_token_limit,
        )
        self.memory: AgentMemory = memory or ChatHistoryMemory(
            context_creator, window_size=message_window_size
        )

        self.terminated: bool = False
        self.response_terminators = response_terminators or []
        self.init_messages()

    def reset(self):
        r"""Resets the :obj:`ChatAgent` to its initial state and returns the
        stored messages.

        Returns:
            List[BaseMessage]: The stored messages.
        """
        self.terminated = False
        self.init_messages()
        for terminator in self.response_terminators:
            terminator.reset()

    @property
    def system_message(self) -> BaseMessage:
        r"""The getter method for the property :obj:`system_message`.

        Returns:
            BaseMessage: The system message of this agent.
        """
        return self._system_message

    @system_message.setter
    def system_message(self, message: BaseMessage):
        r"""The setter method for the property :obj:`system_message`.

        Args:
            message (BaseMessage): The message to be set as the
                new system message of this agent.
        """
        self._system_message = message

    def is_tools_added(self) -> bool:
        r"""Whether OpenAI function calling is enabled for this agent.

        Returns:
            bool: Whether OpenAI function calling is enabled for this
                agent, determined by whether the dictionary of tools
                is empty.
        """
        return len(self.func_dict) > 0

    def update_memory(
        self, message: BaseMessage, role: OpenAIBackendRole
    ) -> None:
        r"""Updates the agent memory with a new message.

        Args:
            message (BaseMessage): The new message to add to the stored
                messages.
            role (OpenAIBackendRole): The backend role type.
        """
        self.memory.write_record(MemoryRecord(message, role))

    def set_output_language(self, output_language: str) -> BaseMessage:
        r"""Sets the output language for the system message. This method
        updates the output language for the system message. The output
        language determines the language in which the output text should be
        generated.

        Args:
            output_language (str): The desired output language.

        Returns:
            BaseMessage: The updated system message object.
        """
        self.output_language = output_language
        content = self.orig_sys_message.content + (
            "\nRegardless of the input language, "
            f"you must output text in {output_language}."
        )
        self.system_message = self.system_message.create_new_instance(content)
        return self.system_message

    def get_info(
        self,
        id: Optional[str],
        usage: Optional[Dict[str, int]],
        termination_reasons: List[str],
        num_tokens: int,
        tool_calls: List[FunctionCallingRecord],
    ) -> Dict[str, Any]:
        r"""Returns a dictionary containing information about the chat session.

        Args:
            id (str, optional): The ID of the chat session.
            usage (Dict[str, int], optional): Information about the usage of
                the LLM model.
            termination_reasons (List[str]): The reasons for the termination
                of the chat session.
            num_tokens (int): The number of tokens used in the chat session.
            tool_calls (List[FunctionCallingRecord]): The list of function
                calling records, containing the information of called
                tools.

        Returns:
            Dict[str, Any]: The chat session information.
        """
        return {
            "id": id,
            "usage": usage,
            "termination_reasons": termination_reasons,
            "num_tokens": num_tokens,
            "tool_calls": tool_calls,
        }

    def init_messages(self) -> None:
        r"""Initializes the stored messages list with the initial system
        message.
        """
        system_record = MemoryRecord(
            self.system_message, OpenAIBackendRole.SYSTEM
        )
        self.memory.clear()
        self.memory.write_record(system_record)

    def record_message(self, message: BaseMessage) -> None:
        r"""Records the externally provided message into the agent memory as if
        it were an answer of the :obj:`ChatAgent` from the backend. Currently,
        the choice of the critic is submitted with this method.

        Args:
            message (BaseMessage): An external message to be recorded in the
                memory.
        """
        self.update_memory(message, OpenAIBackendRole.ASSISTANT)

    def step(
        self,
        input_message: BaseMessage,
    ) -> ChatAgentResponse:
        r"""Performs a single step in the chat session by generating a response
        to the input message.

        Args:
            input_message (BaseMessage): The input message to the agent.
                Its `role` field that specifies the role at backend may be
                either `user` or `assistant` but it will be set to `user`
                anyway since for the self agent any incoming message is
                external.

        Returns:
            ChatAgentResponse: A struct containing the output messages,
                a boolean indicating whether the chat session has terminated,
                and information about the chat session.
        """
        self.update_memory(input_message, OpenAIBackendRole.USER)

        output_messages: List[BaseMessage]
        info: Dict[str, Any]
        tool_calls: List[FunctionCallingRecord] = []
        while True:
            # Format messages and get the token number
            openai_messages: list[OpenAIMessage] | None

            try:
                openai_messages, num_tokens = self.memory.get_context()
            except RuntimeError as e:
                return self.step_token_exceed(
                    e.args[1], tool_calls, "max_tokens_exceeded"
                )
            (
                response,
                output_messages,
                finish_reasons,
                usage_dict,
                response_id,
            ) = self._step_model_response(openai_messages, num_tokens)

            if (
                self.is_tools_added()
                and isinstance(response, ChatCompletion)
                and response.choices[0].message.tool_calls is not None
            ):
                # Tools added for function calling and not in stream mode

                # Do function calling
                func_assistant_msg, func_result_msg, func_record = (
                    self.step_tool_call(response)
                )

                # Update the messages
                self.update_memory(
                    func_assistant_msg, OpenAIBackendRole.ASSISTANT
                )
                self.update_memory(func_result_msg, OpenAIBackendRole.FUNCTION)

                # Record the function calling
                tool_calls.append(func_record)

            else:
                # Function calling disabled or not a function calling
                info = self._step_get_info(
                    output_messages,
                    finish_reasons,
                    usage_dict,
                    response_id,
                    tool_calls,
                    num_tokens,
                )
                break

        return ChatAgentResponse(output_messages, self.terminated, info)

    async def step_async(
        self,
        input_message: BaseMessage,
    ) -> ChatAgentResponse:
        r"""Performs a single step in the chat session by generating a response
        to the input message. This agent step can call async function calls.

        Args:
            input_message (BaseMessage): The input message to the agent.
            Its `role` field that specifies the role at backend may be either
            `user` or `assistant` but it will be set to `user` anyway since
            for the self agent any incoming message is external.

        Returns:
            ChatAgentResponse: A struct containing the output messages,
                a boolean indicating whether the chat session has terminated,
                and information about the chat session.
        """
        self.update_memory(input_message, OpenAIBackendRole.USER)

        output_messages: List[BaseMessage]
        info: Dict[str, Any]
        tool_calls: List[FunctionCallingRecord] = []
        while True:
            # Format messages and get the token number
            openai_messages: list[OpenAIMessage] | None

            try:
                openai_messages, num_tokens = self.memory.get_context()
            except RuntimeError as e:
                return self.step_token_exceed(
                    e.args[1], tool_calls, "max_tokens_exceeded"
                )
            (
                response,
                output_messages,
                finish_reasons,
                usage_dict,
                response_id,
            ) = self._step_model_response(openai_messages, num_tokens)

            if (
                self.is_tools_added()
                and isinstance(response, ChatCompletion)
                and response.choices[0].message.tool_calls is not None
            ):
                # Tools added for function calling and not in stream mode

                # Do function calling
                (
                    func_assistant_msg,
                    func_result_msg,
                    func_record,
                ) = await self.step_tool_call_async(response)

                # Update the messages
                self.update_memory(
                    func_assistant_msg, OpenAIBackendRole.ASSISTANT
                )
                self.update_memory(func_result_msg, OpenAIBackendRole.FUNCTION)

                # Record the function calling
                tool_calls.append(func_record)

            else:
                # Function calling disabled or not a function calling
                info = self._step_get_info(
                    output_messages,
                    finish_reasons,
                    usage_dict,
                    response_id,
                    tool_calls,
                    num_tokens,
                )
                break

        return ChatAgentResponse(output_messages, self.terminated, info)

    def _step_model_response(
        self,
        openai_messages: list[OpenAIMessage],
        num_tokens: int,
    ) -> tuple[
        ChatCompletion | Stream[ChatCompletionChunk],
        list[BaseMessage],
        list[str],
        dict[str, int],
        str,
    ]:
        r"""Internal function for agent step model response."""
        # Obtain the model's response
        response = self.model_backend.run(openai_messages)

        if isinstance(response, ChatCompletion):
            output_messages, finish_reasons, usage_dict, response_id = (
                self.handle_batch_response(response)
            )
        else:
            output_messages, finish_reasons, usage_dict, response_id = (
                self.handle_stream_response(response, num_tokens)
            )
        return (
            response,
            output_messages,
            finish_reasons,
            usage_dict,
            response_id,
        )

    def _step_get_info(
        self,
        output_messages: List[BaseMessage],
        finish_reasons: List[str],
        usage_dict: Dict[str, int],
        response_id: str,
        tool_calls: List[FunctionCallingRecord],
        num_tokens: int,
    ) -> Dict[str, Any]:
        # Loop over responses terminators, get list of termination
        # tuples with whether the terminator terminates the agent
        # and termination reason
        termination = [
            terminator.is_terminated(output_messages)
            for terminator in self.response_terminators
        ]
        # Terminate the agent if any of the terminator terminates
        self.terminated, termination_reason = next(
            (
                (terminated, termination_reason)
                for terminated, termination_reason in termination
                if terminated
            ),
            (False, None),
        )
        # For now only retain the first termination reason
        if self.terminated and termination_reason is not None:
            finish_reasons = [termination_reason] * len(finish_reasons)

        info = self.get_info(
            response_id,
            usage_dict,
            finish_reasons,
            num_tokens,
            tool_calls,
        )
        return info

    def handle_batch_response(
        self, response: ChatCompletion
    ) -> Tuple[List[BaseMessage], List[str], Dict[str, int], str]:
        r"""

        Args:
            response (dict): Model response.

        Returns:
            tuple: A tuple of list of output `ChatMessage`, list of
                finish reasons, usage dictionary, and response id.
        """
        output_messages: List[BaseMessage] = []
        for choice in response.choices:
            chat_message = BaseMessage(
                role_name=self.role_name,
                role_type=self.role_type,
                meta_dict=dict(),
                content=choice.message.content or "",
            )
            output_messages.append(chat_message)
        finish_reasons = [
            str(choice.finish_reason) for choice in response.choices
        ]
        usage = (
            response.usage.model_dump() if response.usage is not None else {}
        )
        return (
            output_messages,
            finish_reasons,
            usage,
            response.id,
        )

    def handle_stream_response(
        self,
        response: Stream[ChatCompletionChunk],
        prompt_tokens: int,
    ) -> Tuple[List[BaseMessage], List[str], Dict[str, int], str]:
        r"""

        Args:
            response (dict): Model response.
            prompt_tokens (int): Number of input prompt tokens.

        Returns:
            tuple: A tuple of list of output `ChatMessage`, list of
                finish reasons, usage dictionary, and response id.
        """
        content_dict: defaultdict = defaultdict(lambda: "")
        finish_reasons_dict: defaultdict = defaultdict(lambda: "")
        output_messages: List[BaseMessage] = []
        response_id: str = ""
        # All choices in one response share one role
        for chunk in response:
            response_id = chunk.id
            for choice in chunk.choices:
                index = choice.index
                delta = choice.delta
                if delta.content is not None:
                    # When response has not been stopped
                    # Notice that only the first chunk_dict has the "role"
                    content_dict[index] += delta.content
                else:
                    finish_reasons_dict[index] = choice.finish_reason
                    chat_message = BaseMessage(
                        role_name=self.role_name,
                        role_type=self.role_type,
                        meta_dict=dict(),
                        content=content_dict[index],
                    )
                    output_messages.append(chat_message)
        finish_reasons = [
            finish_reasons_dict[i] for i in range(len(finish_reasons_dict))
        ]
        usage_dict = self.get_usage_dict(output_messages, prompt_tokens)
        return output_messages, finish_reasons, usage_dict, response_id

    def step_token_exceed(
        self,
        num_tokens: int,
        tool_calls: List[FunctionCallingRecord],
        termination_reason: str,
    ) -> ChatAgentResponse:
        r"""Return trivial response containing number of tokens and information
        of called functions when the number of tokens exceeds.

        Args:
            num_tokens (int): Number of tokens in the messages.
            tool_calls (List[FunctionCallingRecord]): List of information
                objects of functions called in the current step.
            termination_reason (str): String of termination reason.

        Returns:
            ChatAgentResponse: The struct containing trivial outputs and
                information about token number and called functions.
        """
        self.terminated = True
        output_messages: List[BaseMessage] = []

        info = self.get_info(
            None,
            None,
            [termination_reason],
            num_tokens,
            tool_calls,
        )

        return ChatAgentResponse(
            output_messages,
            self.terminated,
            info,
        )

    def step_tool_call(
        self,
        response: ChatCompletion,
    ) -> Tuple[
        FunctionCallingMessage, FunctionCallingMessage, FunctionCallingRecord
    ]:
        r"""Execute the function with arguments following the model's response.

        Args:
            response (Dict[str, Any]): The response obtained by calling the
                model.

        Returns:
            tuple: A tuple consisting of two obj:`FunctionCallingMessage`,
                one about the arguments and the other about the execution
                result, and a struct for logging information about this
                function call.
        """
        choice = response.choices[0]
        if choice.message.tool_calls is None:
            raise RuntimeError("Tool call is None")
        func_name = choice.message.tool_calls[0].function.name
        func = self.func_dict[func_name]

<<<<<<< HEAD
        args_str: str = choice.message.function_call.arguments

        # Support single quotes in the values
        # Regular expression to match outermost single quotes around keys and values
        pattern = r"(?<=\{|\,)\s*'([^']+?)'\s*:"
        args_str = re.sub(pattern, r'"\1":', args_str)  # Replace keys

        pattern = r":\s*'([^']+?)'\s*(?=\,|\})"
        args_str = re.sub(pattern, r': "\1"', args_str)  # Replace values

=======
        args_str: str = choice.message.tool_calls[0].function.arguments
>>>>>>> dd526886
        args = json.loads(args_str)

        # Pass the extracted arguments to the indicated function
        try:
            result = func(**args)
        except Exception:
            raise ValueError(
                f"Execution of function {func.__name__} failed with "
                f"arguments being {args}."
            )

        assist_msg = FunctionCallingMessage(
            role_name=self.role_name,
            role_type=self.role_type,
            meta_dict=None,
            content="",
            func_name=func_name,
            args=args,
        )
        func_msg = FunctionCallingMessage(
            role_name=self.role_name,
            role_type=self.role_type,
            meta_dict=None,
            content="",
            func_name=func_name,
            result=result,
        )

        # Record information about this function call
        func_record = FunctionCallingRecord(func_name, args, result)
        return assist_msg, func_msg, func_record

    async def step_tool_call_async(
        self,
        response: ChatCompletion,
    ) -> Tuple[
        FunctionCallingMessage, FunctionCallingMessage, FunctionCallingRecord
    ]:
        r"""Execute the async function with arguments following the model's
        response.

        Args:
            response (Dict[str, Any]): The response obtained by calling the
                model.

        Returns:
            tuple: A tuple consisting of two obj:`FunctionCallingMessage`,
                one about the arguments and the other about the execution
                result, and a struct for logging information about this
                function call.
        """
        # Note that when function calling is enabled, `n` is set to 1.
        choice = response.choices[0]
        if choice.message.tool_calls is None:
            raise RuntimeError("Tool call is None")
        func_name = choice.message.tool_calls[0].function.name
        func = self.func_dict[func_name]

        args_str: str = choice.message.tool_calls[0].function.arguments
        args = json.loads(args_str)

        # Pass the extracted arguments to the indicated function
        try:
            result = await func(**args)
        except Exception:
            raise ValueError(
                f"Execution of function {func.__name__} failed with "
                f"arguments being {args}."
            )

        assist_msg = FunctionCallingMessage(
            role_name=self.role_name,
            role_type=self.role_type,
            meta_dict=None,
            content="",
            func_name=func_name,
            args=args,
        )
        func_msg = FunctionCallingMessage(
            role_name=self.role_name,
            role_type=self.role_type,
            meta_dict=None,
            content="",
            func_name=func_name,
            result=result,
        )

        # Record information about this function call
        func_record = FunctionCallingRecord(func_name, args, result)
        return assist_msg, func_msg, func_record

    def get_usage_dict(
        self, output_messages: List[BaseMessage], prompt_tokens: int
    ) -> Dict[str, int]:
        r"""Get usage dictionary when using the stream mode.

        Args:
            output_messages (list): List of output messages.
            prompt_tokens (int): Number of input prompt tokens.

        Returns:
            dict: Usage dictionary.
        """
        encoding = get_model_encoding(self.model_type.value_for_tiktoken)
        completion_tokens = 0
        for message in output_messages:
            completion_tokens += len(encoding.encode(message.content))
        usage_dict = dict(
            completion_tokens=completion_tokens,
            prompt_tokens=prompt_tokens,
            total_tokens=completion_tokens + prompt_tokens,
        )
        return usage_dict

    def __repr__(self) -> str:
        r"""Returns a string representation of the :obj:`ChatAgent`.

        Returns:
            str: The string representation of the :obj:`ChatAgent`.
        """
        return (
            f"ChatAgent({self.role_name}, {self.role_type}, {self.model_type})"
        )<|MERGE_RESOLUTION|>--- conflicted
+++ resolved
@@ -12,7 +12,7 @@
 # limitations under the License.
 # =========== Copyright 2023 @ CAMEL-AI.org. All Rights Reserved. ===========
 from __future__ import annotations
-import re
+
 import json
 from collections import defaultdict
 from dataclasses import dataclass
@@ -646,20 +646,7 @@
         func_name = choice.message.tool_calls[0].function.name
         func = self.func_dict[func_name]
 
-<<<<<<< HEAD
-        args_str: str = choice.message.function_call.arguments
-
-        # Support single quotes in the values
-        # Regular expression to match outermost single quotes around keys and values
-        pattern = r"(?<=\{|\,)\s*'([^']+?)'\s*:"
-        args_str = re.sub(pattern, r'"\1":', args_str)  # Replace keys
-
-        pattern = r":\s*'([^']+?)'\s*(?=\,|\})"
-        args_str = re.sub(pattern, r': "\1"', args_str)  # Replace values
-
-=======
         args_str: str = choice.message.tool_calls[0].function.arguments
->>>>>>> dd526886
         args = json.loads(args_str)
 
         # Pass the extracted arguments to the indicated function
