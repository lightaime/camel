# =========== Copyright 2023 @ CAMEL-AI.org. All Rights Reserved. ===========
# Licensed under the Apache License, Version 2.0 (the “License”);
# you may not use this file except in compliance with the License.
# You may obtain a copy of the License at
#
#     http://www.apache.org/licenses/LICENSE-2.0
#
# Unless required by applicable law or agreed to in writing, software
# distributed under the License is distributed on an “AS IS” BASIS,
# WITHOUT WARRANTIES OR CONDITIONS OF ANY KIND, either express or implied.
# See the License for the specific language governing permissions and
# limitations under the License.
# =========== Copyright 2023 @ CAMEL-AI.org. All Rights Reserved. ===========
from collections import defaultdict
from dataclasses import dataclass
<<<<<<< HEAD
from typing import Any, Dict, List, Optional, Callable
=======
from types import GeneratorType
from typing import Any, Dict, List, Optional, Tuple
>>>>>>> bc963b73

from tenacity import retry
from tenacity.stop import stop_after_attempt
from tenacity.wait import wait_exponential

from camel.agents import BaseAgent
from camel.configs import ChatGPTConfig
from camel.messages import BaseMessage
from camel.models import BaseModelBackend, ModelFactory
from camel.typing import ModelType, RoleType
from camel.utils import (
    get_model_encoding,
    num_tokens_from_messages,
    openai_api_key_required,
)


@dataclass(frozen=True)
class ChatAgentResponse:
    r"""Response of a ChatAgent.

    Attributes:
        msgs (List[BaseMessage]): A list of zero, one or several messages.
            If the list is empty, there is some error in message generation.
            If the list has one message, this is normal mode.
            If the list has several messages, this is the critic mode.
        terminated (bool): A boolean indicating whether the agent decided
            to terminate the chat session.
        info (Dict[str, Any]): Extra information about the chat message.
    """
    msgs: List[BaseMessage]
    terminated: bool
    info: Dict[str, Any]

    @property
    def msg(self):
        if len(self.msgs) != 1:
            raise RuntimeError("Property msg is only available"
                               "for a single message in msgs")
        return self.msgs[0]


@dataclass(frozen=True)
class ChatRecord:
    r"""Historical records of who made what message.

    Attributes:
        role_at_backend (str): Role of the message that mirrors OpenAI
            message role that may be `system` or `user` or `assistant`.
        message (BaseMessage): Message payload.
    """
    role_at_backend: str
    message: BaseMessage

    def to_openai_message(self):
        r"""Converts the payload message to OpenAI-compatible format.

        Returns:
            OpenAIMessage: OpenAI-compatible message
        """
        return self.message.to_openai_message(self.role_at_backend)


class ChatAgent(BaseAgent):
    r"""Class for managing conversations of CAMEL Chat Agents.

    Args:
        system_message (BaseMessage): The system message for the chat agent.
        model (ModelType, optional): The LLM model to use for generating
            responses. (default :obj:`ModelType.GPT_3_5_TURBO`)
        model_config (Any, optional): Configuration options for the LLM model.
            (default: :obj:`None`)
        message_window_size (int, optional): The maximum number of previous
            messages to include in the context window. If `None`, no windowing
            is performed. (default: :obj:`None`)
        output_language (str, optional): The language to be output by the
        agent. (default: :obj:`None`)
    """

    def __init__(
        self,
        system_message: BaseMessage,
        model: Optional[ModelType] = None,
        model_config: Optional[Any] = None,
        message_window_size: Optional[int] = None,
        output_language: Optional[str] = None,
    ) -> None:

        self.system_message: BaseMessage = system_message
        self.role_name: str = system_message.role_name
        self.role_type: RoleType = system_message.role_type
        self.output_language: Optional[str] = output_language
        if self.output_language is not None:
            self.set_output_language(self.output_language)

        self.model: ModelType = (model if model is not None else
                                 ModelType.GPT_3_5_TURBO)
        self.model_config: ChatGPTConfig = model_config or ChatGPTConfig()
        self.message_window_size: Optional[int] = message_window_size

        self.model_backend: BaseModelBackend = ModelFactory.create(
            self.model, self.model_config.__dict__)
        self.model_token_limit: int = self.model_backend.token_limit

        self.terminated: bool = False
        self.stored_messages: List[ChatRecord]
        self.init_messages()

    def reset(self) -> List[ChatRecord]:
        r"""Resets the :obj:`ChatAgent` to its initial state and returns the
        stored messages.

        Returns:
            List[BaseMessage]: The stored messages.
        """
        self.terminated = False
        self.init_messages()
        return self.stored_messages

    def set_output_language(self, output_language: str) -> BaseMessage:
        r"""Sets the output language for the system message. This method
        updates the output language for the system message. The output
        language determines the language in which the output text should be
        generated.

        Args:
            output_language (str): The desired output language.

        Returns:
            BaseMessage: The updated system message object.
        """
        self.output_language = output_language
        content = (self.system_message.content +
                   ("\nRegardless of the input language, "
                    f"you must output text in {output_language}."))
        self.system_message = self.system_message.create_new_instance(content)
        return self.system_message

    def get_info(
        self,
        id: Optional[str],
        usage: Optional[Dict[str, int]],
        termination_reasons: List[str],
        num_tokens: int,
    ) -> Dict[str, Any]:
        r"""Returns a dictionary containing information about the chat session.

        Args:
            id (str, optional): The ID of the chat session.
            usage (Dict[str, int], optional): Information about the usage of
                the LLM model.
            termination_reasons (List[str]): The reasons for the termination of
                the chat session.
            num_tokens (int): The number of tokens used in the chat session.

        Returns:
            Dict[str, Any]: The chat session information.
        """
        return {
            "id": id,
            "usage": usage,
            "termination_reasons": termination_reasons,
            "num_tokens": num_tokens,
        }

    def init_messages(self) -> None:
        r"""Initializes the stored messages list with the initial system
        message.
        """
        self.stored_messages = [ChatRecord('system', self.system_message)]

    def update_messages(self, role: str,
                        message: BaseMessage) -> List[ChatRecord]:
        r"""Updates the stored messages list with a new message.

        Args:
            message (BaseMessage): The new message to add to the stored
                messages.

        Returns:
            List[BaseMessage]: The updated stored messages.
        """
        if role not in {'system', 'user', 'assistant'}:
            raise ValueError(f"Unsupported role {role}")
        self.stored_messages.append(ChatRecord(role, message))
        return self.stored_messages

    def submit_message(self, message: BaseMessage) -> None:
        r"""Submits the externally provided message as if it were an answer of
        the chat LLM from the backend. Currently, the choice of the critic is
        submitted with this method.

        Args:
            message (BaseMessage): An external message to be added as an
                assistant response.
        """
        self.stored_messages.append(ChatRecord('assistant', message))

    @retry(wait=wait_exponential(min=5, max=60), stop=stop_after_attempt(5))
    @openai_api_key_required
    def step(
        self,
        input_message: BaseMessage,
    ) -> ChatAgentResponse:
        r"""Performs a single step in the chat session by generating a response
        to the input message.

        Args:
            input_message (BaseMessage): The input message to the agent.
            Its `role` field that specifies the role at backen may be either
            `user` or `assistant` but it will be set to `user` anyway since
            for the self agent any incoming message is external.

        Returns:
            ChatAgentResponse: A struct containing the output messages,
                a boolean indicating whether the chat session has terminated,
                and information about the chat session.
        """
        messages = self.update_messages('user', input_message)
        if self.message_window_size is not None and len(
                messages) > self.message_window_size:
            messages = [ChatRecord('system', self.system_message)
                        ] + messages[-self.message_window_size:]
        openai_messages = [record.to_openai_message() for record in messages]
        num_tokens = num_tokens_from_messages(openai_messages, self.model)

        output_messages: Optional[List[BaseMessage]]
        info: Dict[str, Any]

        if num_tokens < self.model_token_limit:
            response = self.model_backend.run(openai_messages)
            self.validate_model_response(response)
            if not self.model_backend.stream:
                output_messages, finish_reasons, usage_dict, response_id = \
                    self.handle_batch_response(response)
            else:
                output_messages, finish_reasons, usage_dict, response_id = \
                    self.handle_stream_response(response, num_tokens)
            info = self.get_info(
                response_id,
                usage_dict,
                finish_reasons,
                num_tokens,
            )
        else:
            self.terminated = True
            output_messages = []

            info = self.get_info(
                None,
                None,
                ["max_tokens_exceeded"],
                num_tokens,
            )

        return ChatAgentResponse(output_messages, self.terminated, info)

    def validate_model_response(self, response: Any):
        if not self.model_backend.stream:
            if not isinstance(response, dict):
                raise RuntimeError("OpenAI returned unexpected batch struct")
        else:
            if not isinstance(response, GeneratorType):
                raise RuntimeError("OpenAI returned unexpected stream struct")

    def handle_batch_response(
        self, response: Dict[str, Any]
    ) -> Tuple[List[BaseMessage], List[str], Dict[str, int], str]:
        r"""

        Args:
            response (dict): Model response.

        Returns:
            tuple: A tuple of list of output `ChatMessage`, list of
                finish reasons, usage dictionary, and response id.
        """
        output_messages: List[BaseMessage] = []
        for choice in response["choices"]:
            chat_message = BaseMessage(role_name=self.role_name,
                                       role_type=self.role_type,
                                       meta_dict=dict(),
                                       content=choice["message"]['content'])
            output_messages.append(chat_message)
        finish_reasons = [
            str(choice["finish_reason"]) for choice in response["choices"]
        ]
        return output_messages, finish_reasons, dict(
            response["usage"]), response["id"]

    def handle_stream_response(
        self,
        response: Any,
        prompt_tokens: int,
    ) -> Tuple[List[BaseMessage], List[str], Dict[str, int], str]:
        r"""

        Args:
            response (dict): Model response.
            prompt_tokens (int): Number of input prompt tokens.

        Returns:
            tuple: A tuple of list of output `ChatMessage`, list of
                finish reasons, usage dictionary, and response id.
        """
        content_dict: defaultdict = defaultdict(lambda: "")
        finish_reasons_dict: defaultdict = defaultdict(lambda: "")
        output_messages: List[BaseMessage] = []
        response_id: str = ""
        # All choices in one response share one role
        role: str = ""
        for chunk in response:
            response_id = chunk["id"]
            for choice in chunk["choices"]:
                index: int = choice["index"]
                delta: Dict = choice["delta"]
                if len(delta) != 0:
                    # When response has not been stopped
                    # Notice that only the first chunk has the "role"
                    role = delta.get("role", role)
                    delta_content = delta.get("content", "")
                    content_dict[index] += delta_content
                else:
                    finish_reasons_dict[index] = choice["finish_reason"]
                    chat_message = BaseMessage(role_name=self.role_name,
                                               role_type=self.role_type,
                                               meta_dict=dict(),
                                               content=content_dict[index])
                    output_messages.append(chat_message)
        finish_reasons = [
            finish_reasons_dict[i] for i in range(len(finish_reasons_dict))
        ]
        usage_dict = self.get_usage_dict(output_messages, prompt_tokens)
        return output_messages, finish_reasons, usage_dict, response_id

    def get_usage_dict(self, output_messages: List[BaseMessage],
                       prompt_tokens: int) -> Dict[str, int]:
        r"""Get usage dictionary when using the stream mode.

        Args:
            output_messages (list): List of output messages.
            prompt_tokens (int): Number of input prompt tokens.

        Returns:
            dict: Usage dictionary.
        """
        encoding = get_model_encoding(self.model.value_for_tiktoken)
        completion_tokens = 0
        for message in output_messages:
            completion_tokens += len(encoding.encode(message.content))
        usage_dict = dict(completion_tokens=completion_tokens,
                          prompt_tokens=prompt_tokens,
                          total_tokens=completion_tokens + prompt_tokens)
        return usage_dict

    def __repr__(self) -> str:
        r"""Returns a string representation of the :obj:`ChatAgent`.

        Returns:
            str: The string representation of the :obj:`ChatAgent`.
        """
        return f"ChatAgent({self.role_name}, {self.role_type}, {self.model})"<|MERGE_RESOLUTION|>--- conflicted
+++ resolved
@@ -13,12 +13,8 @@
 # =========== Copyright 2023 @ CAMEL-AI.org. All Rights Reserved. ===========
 from collections import defaultdict
 from dataclasses import dataclass
-<<<<<<< HEAD
-from typing import Any, Dict, List, Optional, Callable
-=======
 from types import GeneratorType
 from typing import Any, Dict, List, Optional, Tuple
->>>>>>> bc963b73
 
 from tenacity import retry
 from tenacity.stop import stop_after_attempt
