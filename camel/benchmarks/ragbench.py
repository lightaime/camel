# ========= Copyright 2023-2024 @ CAMEL-AI.org. All Rights Reserved. =========
# Licensed under the Apache License, Version 2.0 (the "License");
# you may not use this file except in compliance with the License.
# You may obtain a copy of the License at
#
#     http://www.apache.org/licenses/LICENSE-2.0
#
# Unless required by applicable law or agreed to in writing, software
# distributed under the License is distributed on an "AS IS" BASIS,
# WITHOUT WARRANTIES OR CONDITIONS OF ANY KIND, either express or implied.
# See the License for the specific language governing permissions and
# limitations under the License.
# ========= Copyright 2023-2024 @ CAMEL-AI.org. All Rights Reserved. =========

from typing import Any, Callable, Dict, List, Literal, Optional, Sequence

import numpy as np
from datasets import Dataset, load_dataset

from camel.agents import ChatAgent
from camel.benchmarks import BaseBenchmark
from camel.logger import get_logger
from camel.retrievers import AutoRetriever

logger = get_logger(__name__)


class RagasFields:
    r"""Constants for RAGAS evaluation field names."""

    INPUT_CONTEXT = "contexts"
    INPUT_QUESTION = "question"
    INPUT_ANSWER = "answer"


def annotate_dataset(
    dataset: Dataset,
    context_call: Optional[Callable[[Dict[str, Any]], List[str]]],
    answer_call: Optional[Callable[[Dict[str, Any]], str]],
) -> Dataset:
    r"""Annotate the dataset by adding context and answers using the provided
    functions.

    Args:
        dataset (Dataset): The input dataset to annotate.
        context_call (Optional[Callable[[Dict[str, Any]], List[str]]]):
            Function to generate context for each example.
        answer_call (Optional[Callable[[Dict[str, Any]], str]]): Function to
            generate answer for each example.

    Returns:
        Dataset: The annotated dataset with added contexts and/or answers.
    """

    def process_example(example: Dict[str, Any]) -> Dict[str, Any]:
        if context_call:
            example["contexts"] = context_call(example)
        if answer_call:
            example["answer"] = answer_call(example)
        return example

    return dataset.map(process_example)


def rmse(
    input_trues: Sequence[float],
    input_preds: Sequence[float],
) -> Optional[float]:
    r"""Calculate Root Mean Squared Error (RMSE).

    Args:
        input_trues (Sequence[float]): Ground truth values.
        input_preds (Sequence[float]): Predicted values.

    Returns:
        Optional[float]: RMSE value, or None if inputs have different lengths.
    """
    if len(input_trues) != len(input_preds):
        logger.warning("Input lengths mismatch in RMSE calculation")
        return None

    trues = np.array(input_trues)
    preds = np.array(input_preds, dtype=float)

    # Ignore NaN values in predictions
    eval_idx = ~np.isnan(preds)
    if not np.any(eval_idx):
        logger.warning("No valid predictions for RMSE calculation")
        return None

    trues = trues[eval_idx]
    preds = preds[eval_idx]

    return float(np.sqrt(np.mean((preds - trues) ** 2)))


def auroc(trues: Sequence[bool], preds: Sequence[float]) -> float:
    r"""Calculate Area Under Receiver Operating Characteristic Curve (AUROC).

    Args:
        trues (Sequence[bool]): Ground truth binary values.
        preds (Sequence[float]): Predicted probability values.

    Returns:
        float: AUROC score.
    """
    from sklearn.metrics import roc_auc_score  # type: ignore[import-untyped]

    eval_idx = ~np.isnan(preds)
    if not np.any(eval_idx):
        logger.warning("No valid predictions for AUROC calculation")
        return 0.5  # Return random classifier score

    return float(
        roc_auc_score(np.array(trues)[eval_idx], np.array(preds)[eval_idx])
    )


def ragas_calculate_metrics(
    dataset: Dataset,
    pred_context_relevance_field: Optional[str],
    pred_faithfulness_field: Optional[str],
    metrics_to_evaluate: Optional[List[str]] = None,
    ground_truth_context_relevance_field: str = "relevance_score",
    ground_truth_faithfulness_field: str = "adherence_score",
) -> Dict[str, Optional[float]]:
    r"""Calculate RAGAS evaluation metrics.

    Args:
        dataset (Dataset): The dataset containing predictions and ground truth.
        pred_context_relevance_field (Optional[str]): Field name for predicted
            context relevance.
        pred_faithfulness_field (Optional[str]): Field name for predicted
            faithfulness.
        metrics_to_evaluate (Optional[List[str]]): List of metrics to evaluate.
        ground_truth_context_relevance_field (str): Field name for ground truth
            relevance.
        ground_truth_faithfulness_field (str): Field name for ground truth
            adherence.

    Returns:
        Dict[str, Optional[float]]: Dictionary of calculated metrics.
    """
    metrics_to_evaluate = metrics_to_evaluate or [
        "context_relevancy",
        "faithfulness",
    ]
    calculated_metrics: Dict[str, Optional[float]] = {}

    if (
        "context_relevancy" in metrics_to_evaluate
        and pred_context_relevance_field
    ):
        trues_relevance = dataset[ground_truth_context_relevance_field]
        preds_relevance = dataset[pred_context_relevance_field]
        calculated_metrics["relevance_rmse"] = rmse(
            trues_relevance, preds_relevance
        )

    if "faithfulness" in metrics_to_evaluate and pred_faithfulness_field:
        trues_hallucination = ~np.array(
            dataset[ground_truth_faithfulness_field]
        )
        preds_hallucination = 1 - np.array(
            dataset[pred_faithfulness_field], dtype=float
        )
        calculated_metrics["hallucination_auroc"] = auroc(
            trues_hallucination.tolist(), preds_hallucination.tolist()
        )

    return calculated_metrics


def ragas_evaluate_dataset(
    dataset: Dataset,
    contexts_field_name: Optional[str],
    answer_field_name: Optional[str],
    metrics_to_evaluate: Optional[List[str]] = None,
) -> Dataset:
    r"""Evaluate the dataset using RAGAS metrics.

    Args:
        dataset (Dataset): Input dataset to evaluate.
        contexts_field_name (Optional[str]): Field name containing contexts.
        answer_field_name (Optional[str]): Field name containing answers.
        metrics_to_evaluate (Optional[List[str]]): List of metrics to evaluate.

    Returns:
        Dataset: Dataset with added evaluation metrics.
    """
<<<<<<< HEAD
    from ragas import evaluate
=======
    from ragas import evaluate  # type: ignore[import]
>>>>>>> e9c14d20
    from ragas.metrics import (  # type: ignore[import]
        context_relevancy,
        faithfulness,
    )

    metrics_to_evaluate = metrics_to_evaluate or [
        "context_relevancy",
        "faithfulness",
    ]

    # Rename fields if necessary
    if (
        contexts_field_name
        and contexts_field_name != RagasFields.INPUT_CONTEXT
    ):
        dataset = dataset.rename_column(
            contexts_field_name, RagasFields.INPUT_CONTEXT
        )
    if answer_field_name and answer_field_name != RagasFields.INPUT_ANSWER:
        dataset = dataset.rename_column(
            answer_field_name, RagasFields.INPUT_ANSWER
        )

    metrics = []
    if "context_relevancy" in metrics_to_evaluate:
        metrics.append(context_relevancy)
    if "faithfulness" in metrics_to_evaluate:
        metrics.append(faithfulness)

    ragas_result = evaluate(dataset, metrics=metrics)
    return Dataset.from_pandas(ragas_result.to_pandas())


class RAGBenchBenchmark(BaseBenchmark):
    r"""RAGBench Benchmark for evaluating RAG performance.

    This benchmark uses the rungalileo/ragbench dataset to evaluate
    retrieval-augmented generation (RAG) systems. It measures context
    relevancy and faithfulness metrics as described in
    https://arxiv.org/abs/2407.11005.

    Args:
        processes (int, optional): Number of processes for parallel processing.
        subset (str, optional): Dataset subset to use (e.g., "hotpotqa").
        split (str, optional): Dataset split to use (e.g., "test").
    """

    def __init__(
        self,
        processes: int = 1,
        subset: Literal[
            "covidqa",
            "cuad",
            "delucionqa",
            "emanual",
            "expertqa",
            "finqa",
            "hagrid",
            "hotpotqa",
            "msmarco",
            "pubmedqa",
            "tatqa",
            "techqa",
        ] = "hotpotqa",
        split: Literal["train", "test", "validation"] = "test",
    ) -> None:
        super().__init__("ragbench", "rag_bench", "", processes)
        self.subset = subset
        self.split = split
        self.dataset: Optional[Dataset] = None

    def download(self):
        r"""Download the RAGBench dataset."""
        try:
            self.dataset = load_dataset(
                "rungalileo/ragbench", self.subset, split=self.split
            )
        except Exception as e:
            logger.error(f"Failed to download dataset: {e}")
            raise

    def load(self, force_download: bool = False):
        r"""Load the RAGBench dataset.

        Args:
            force_download (bool, optional): Whether to force download the
                data.
        """
        if force_download or self.dataset is None:
            logger.info(
                "%s dataset",
                "Force downloading" if force_download else "Loading",
            )
            self.download()

    def run(  # type: ignore[override, return]
        self,
        agent: ChatAgent,
        auto_retriever: AutoRetriever,
    ) -> Dict[str, Optional[float]]:
        r"""Run the benchmark evaluation.

        Args:
            agent (ChatAgent): Chat agent for generating answers.
            auto_retriever (AutoRetriever): Retriever for finding relevant
                contexts.

        Returns:
            Dict[str, Optional[float]]: Dictionary of evaluation metrics.
        """

        def context_call(example):
            retrieved_info = auto_retriever.run_vector_retriever(
                query=example['question'],
                contents=example['documents'],
                top_k=1,
                return_detailed_info=True,
                similarity_threshold=0.5,
            )
            return [c['text'] for c in retrieved_info['Retrieved Context']]

        def answer_call(example: Dict[str, Any]) -> str:
            user_msg = str(example)
            assistant_response = agent.step(user_msg)
            return assistant_response.msg.content

        # Annotate the dataset
        annotated_ds = annotate_dataset(
            self.dataset, context_call, answer_call
        )
        evaluated_ds = ragas_evaluate_dataset(
            annotated_ds,
            contexts_field_name="contexts",
            answer_field_name="answer",
            metrics_to_evaluate=["context_relevancy", "faithfulness"],
        )

        return ragas_calculate_metrics(
            evaluated_ds,
            pred_context_relevance_field="context_relevancy",
            pred_faithfulness_field="faithfulness",
        )<|MERGE_RESOLUTION|>--- conflicted
+++ resolved
@@ -188,11 +188,7 @@
     Returns:
         Dataset: Dataset with added evaluation metrics.
     """
-<<<<<<< HEAD
-    from ragas import evaluate
-=======
     from ragas import evaluate  # type: ignore[import]
->>>>>>> e9c14d20
     from ragas.metrics import (  # type: ignore[import]
         context_relevancy,
         faithfulness,
