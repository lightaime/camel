name: 🐛 Bug Report
description: File an issue about a bug.
title: "[BUG] "
labels: [bug]
body:
  - type: markdown
    attributes:
      value: |
        Please do your best to make the issue as easy to act on as possible, and only submit here if there is clearly a problem with camel (ask in [Discussions](https://github.com/camel-ai/camel/discussions) first if unsure).

  - type: checkboxes
    id: steps
    attributes:
      label: Required prerequisites
      description: Make sure you've completed the following steps before submitting your issue -- thank you!
      options:
        - label: I have read the documentation <https://camel-ai.github.io/camel/camel.html>.
          required: true
        - label: I have searched the [Issue Tracker](https://github.com/camel-ai/camel/issues) and [Discussions](https://github.com/camel-ai/camel/discussions) that this hasn't already been reported. (+1 or comment there if it has.)
          required: true
        - label: Consider asking first in a [Discussion](https://github.com/camel-ai/camel/discussions/new).
          required: false

  - type: input
    id: version
    attributes:
      label: What version of camel are you using?
      description: Run command `python3 -c 'print(__import__("camel").__version__)'` in your shell and paste the output here.
<<<<<<< HEAD
      placeholder: E.g., 0.2.7
=======
      placeholder: E.g., 0.2.9
>>>>>>> 260407d6
    validations:
      required: true

  - type: textarea
    id: system-info
    attributes:
      label: System information
      description: |
        Describe the characteristic of your environment:

        - Describe how the library was installed (pip, conda, source, ...)
        - Python version
        - Versions of any other relevant libraries

        ```python
        import sys, camel
        print(sys.version, sys.platform)
        print(camel.__version__)
        ```
    validations:
      required: true

  - type: textarea
    id: description
    attributes:
      label: Problem description
      description: >-
        Provide a short description, state the expected behavior and what actually happens. Include
        relevant information like what version of camel you are using, what system you are on,
        and any useful commands / output.
    validations:
      required: true

  - type: textarea
    id: code
    attributes:
      label: Reproducible example code
      description: >-
        The code should be minimal, have minimal external dependencies, and isolate the functions
        that cause breakage. Submit matched and complete snippets that can be easily run to diagnose
        the issue.
      value: |
        The Python snippets:

        ```python

        ```

        Command lines:

        ```bash

        ```

        Extra dependencies:

        ```text

        ```

        Steps to reproduce:

        1.
        2.
        3.
    validations:
      required: true

  - type: textarea
    id: traceback
    attributes:
      label: Traceback
      description: Put the Python traceback information here.
      placeholder: |
        Traceback (most recent call last):
          File ...
      render: pytb

  - type: textarea
    id: expected
    attributes:
      label: Expected behavior
      description: Provide a clear and concise description of what you expected to happen.

  - type: textarea
    id: additional-context
    attributes:
      label: Additional context
      description: >-
        Add any other context about the problem here. Screenshots may also be helpful.

        If you know or suspect the reason for this bug, paste the code lines and suggest modifications.<|MERGE_RESOLUTION|>--- conflicted
+++ resolved
@@ -26,11 +26,7 @@
     attributes:
       label: What version of camel are you using?
       description: Run command `python3 -c 'print(__import__("camel").__version__)'` in your shell and paste the output here.
-<<<<<<< HEAD
-      placeholder: E.g., 0.2.7
-=======
       placeholder: E.g., 0.2.9
->>>>>>> 260407d6
     validations:
       required: true
 
