[![Colab][colab-image]][colab-url]
[![Hugging Face][huggingface-image]][huggingface-url]
[![Slack][slack-image]][slack-url]
[![Discord][discord-image]][discord-url]
[![Wechat][wechat-image]][wechat-url]
[![Twitter][twitter-image]][twitter-url]

______________________________________________________________________

# CAMEL: Communicative Agents for “Mind” Exploration of Large Language Model Society

[![Python Version][python-image]][python-url]
[![PyTest Status][pytest-image]][pytest-url]
[![Documentation][docs-image]][docs-url]
[![Star][star-image]][star-url]
[![Package License][package-license-image]][package-license-url]
[![Data License][data-license-image]][data-license-url]

<p align="center">
  <a href="https://github.com/camel-ai/camel#community">Community</a> |
  <a href="https://github.com/camel-ai/camel#installation">Installation</a> |
  <a href="https://camel-ai.github.io/camel/">Documentation</a> |
  <a href="https://github.com/camel-ai/camel/tree/HEAD/examples">Examples</a> |
  <a href="https://arxiv.org/abs/2303.17760">Paper</a> |
  <a href="https://github.com/camel-ai/camel#citation">Citation</a> |
  <a href="https://github.com/camel-ai/camel#contributing-to-camel-">Contributing</a> |
  <a href="https://www.camel-ai.org/">CAMEL-AI</a>
</p>

<p align="center">
  <img src='https://raw.githubusercontent.com/camel-ai/camel/master/misc/primary_logo.png' width=800>
</p>

## Overview
The rapid advancement of conversational and chat-based language models has led to remarkable progress in complex task-solving. However, their success heavily relies on human input to guide the conversation, which can be challenging and time-consuming. This paper explores the potential of building scalable techniques to facilitate autonomous cooperation among communicative agents and provide insight into their "cognitive" processes. To address the challenges of achieving autonomous cooperation, we propose a novel communicative agent framework named *role-playing*. Our approach involves using *inception prompting* to guide chat agents toward task completion while maintaining consistency with human intentions. We showcase how role-playing can be used to generate conversational data for studying the behaviors and capabilities of chat agents, providing a valuable resource for investigating conversational language models. Our contributions include introducing a novel communicative agent framework, offering a scalable approach for studying the cooperative behaviors and capabilities of multi-agent systems, and open-sourcing our library to support research on communicative agents and beyond. The GitHub repository of this project is made publicly available on: [https://github.com/camel-ai/camel](https://github.com/camel-ai/camel).

## Community
🐫 CAMEL is an open-source library designed for the study of autonomous and communicative agents. We believe that studying these agents on a large scale offers valuable insights into their behaviors, capabilities, and potential risks. To facilitate research in this field, we implement and support various types of agents, tasks, prompts, models, and simulated environments.

Join us ([*Slack*](https://join.slack.com/t/camel-ai/shared_invite/zt-2g7xc41gy-_7rcrNNAArIP6sLQqldkqQ), [*Discord*](https://discord.gg/CNcNpquyDc) or [*WeChat*](https://ghli.org/camel/wechat.png)) in pushing the boundaries of building AI Society.

## Try it yourself
We provide a [![Google Colab](https://colab.research.google.com/assets/colab-badge.svg)](https://colab.research.google.com/drive/1AzP33O8rnMW__7ocWJhVBXjKziJXPtim?usp=sharing) demo showcasing a conversation between two ChatGPT agents playing roles as a python programmer and a stock trader collaborating on developing a trading bot for stock market.

<p align="center">
  <img src='https://raw.githubusercontent.com/camel-ai/camel/master/misc/framework.png' width=800>
</p>

## Installation

### From PyPI

To install the base CAMEL library:
```bash
pip install camel-ai
```
Some features require extra dependencies:
- To use the HuggingFace agents:
    ```bash
    pip install 'camel-ai[huggingface-agent]'
    ```
- To enable RAG or use agent memory:
    ```bash
    pip install 'camel-ai[tools]'
    ```
- To install with all dependencies:
    ```bash
    pip install 'camel-ai[all]'
    ```

### From Source

Install `CAMEL` from source with poetry (Recommended):
```sh
# Make sure your python version is later than 3.9
# You can use pyenv to manage multiple python verisons in your sytstem

# Clone github repo
git clone https://github.com/camel-ai/camel.git

# Change directory into project directory
cd camel

# Activate camel virtual environment
poetry shell

# Install camel from source
# It takes about 90 seconds to resolve dependencies
poetry install

# Or if you want to use all other extra packages
poetry install -E all  # (Optional)

# Exit the virtual environment
exit
```

Install `CAMEL` from source with conda and pip:
```sh
# Create a conda virtual environment
conda create --name camel python=3.10

# Activate camel conda environment
conda activate camel

# Clone github repo
git clone -b v0.1.2 https://github.com/camel-ai/camel.git

# Change directory into project directory
cd camel

# Install camel from source
pip install -e .

# Or if you want to use all other extra packages
pip install -e .[all] # (Optional)
```

## Documentation

[CAMEL package documentation pages](https://camel-ai.github.io/camel/).

## Example
<<<<<<< HEAD
You can find a list of tasks for different set of assistant and user role pairs [here](https://drive.google.com/file/d/194PPaSTBR07m-PzjS-Ty6KlPLdFIPQDd/view?usp=share_link).
=======
You can find a list of tasks for different sets of assistant and user role pairs [here](https://drive.google.com/file/d/194PPaSTBR07m-PzjS-Ty6KlPLdFIPQDd/view?usp=share_link)
>>>>>>> 2ef2d8a5

As an example, to run the `role_playing.py` script:

First, you need to add your OpenAI API key to system environment variables. The method to do this depends on your operating system and the shell you're using.

**For Bash shell (Linux, macOS, Git Bash on Windows):**

```bash
# Export your OpenAI API key
export OPENAI_API_KEY=<insert your OpenAI API key>
OPENAI_API_BASE_URL=<inert your OpenAI API BASE URL>  #(Should you utilize an OpenAI proxy service, kindly specify this)
```

**For Windows Command Prompt:**

```cmd
REM export your OpenAI API key
set OPENAI_API_KEY=<insert your OpenAI API key>
set OPENAI_API_BASE_URL=<inert your OpenAI API BASE URL>  #(Should you utilize an OpenAI proxy service, kindly specify this)
```

**For Windows PowerShell:**

```powershell
# Export your OpenAI API key
$env:OPENAI_API_KEY="<insert your OpenAI API key>"
$env:OPENAI_API_BASE_URL="<inert your OpenAI API BASE URL>"  #(Should you utilize an OpenAI proxy service, kindly specify this)
```

Replace `<insert your OpenAI API key>` with your actual OpenAI API key in each case. Make sure there are no spaces around the `=` sign.

After setting the OpenAI API key, you can run the script:

```bash
# You can change the role pair and initial prompt in role_playing.py
python examples/ai_society/role_playing.py
```

Please note that the environment variable is session-specific. If you open a new terminal window or tab, you will need to set the API key again in that new session.


## Use Open-Source Models as Backends

The basic workflow of using an open-sourced model as the backend is based on an external server running LLM inference service, e.g. during the development we chose [FastChat](https://github.com/lm-sys/FastChat) to run the service.

We do not fix the choice of server to decouple the implementation of any specific LLM inference server with CAMEL (indicating the server needs to be deployed by the user himself). But the server to be deployed must satisfy that **it supports OpenAI-compatible APIs, especially the method `openai.ChatCompletion.create`**.

Here are some instructions for enabling open-source backends, where we use the [FastChat](https://github.com/lm-sys/FastChat) and a LLaMA2-based model ([`meta-llama/Llama-2-7b-chat-hf`](https://huggingface.co/meta-llama/Llama-2-7b-chat-hf)) in the example. Please install FastChat in advance following their installation guidance.

1. Before running CAMEL, we should firstly launch FastChat server following the guidance on https://github.com/lm-sys/FastChat/blob/main/docs/openai_api.md. The instructions summarized below should be kept running **in separate processes**:

```sh
# Launch the controller
python -m fastchat.serve.controller

# Launch the model worker(s)
python3 -m fastchat.serve.model_worker --model-path meta-llama/Llama-2-7b-chat-hf

# Launch the RESTful API server
python3 -m fastchat.serve.openai_api_server --host localhost --port 8000
```

2. After observing the controller successfully receiving the heart beat signal from the worker, the server should be ready for use at http://localhost:8000/v1.

3. Then we can try on running `role_playing_with_open_source_model.py`, where each agent in this example is initialized with specifying the `model_path` and `server_url`, similar to the example code below:

```python
system_message = # ...

agent_kwargs = dict(
    model=model_type,
    model_config=OpenSourceConfig(
        model_path="meta-llama/Llama-2-7b-chat-hf",
        server_url="http://localhost:8000/v1",
    ),
)

agent = ChatAgent(
    system_message,
    **agent_kwargs,
)
```

### Supported Models

- LLaMA2-based models
  - example: [meta-llama/Llama-2-7b-chat-hf](https://huggingface.co/meta-llama/Llama-2-7b-chat-hf)
- Vicuna-based models
  - example: [lmsys/vicuna-7b-v1.5](https://huggingface.co/lmsys/vicuna-7b-v1.5)

## Data (Hosted on Hugging Face)
| Dataset        | Chat format                                                                                         | Instruction format                                                                                               | Chat format (translated)                                                                   |
|----------------|-----------------------------------------------------------------------------------------------------|------------------------------------------------------------------------------------------------------------------|--------------------------------------------------------------------------------------------|
| **AI Society** | [Chat format](https://huggingface.co/datasets/camel-ai/ai_society/blob/main/ai_society_chat.tar.gz) | [Instruction format](https://huggingface.co/datasets/camel-ai/ai_society/blob/main/ai_society_instructions.json) | [Chat format (translated)](https://huggingface.co/datasets/camel-ai/ai_society_translated) |
| **Code**       | [Chat format](https://huggingface.co/datasets/camel-ai/code/blob/main/code_chat.tar.gz)             | [Instruction format](https://huggingface.co/datasets/camel-ai/code/blob/main/code_instructions.json)             | x                                                                                          |
| **Math**       | [Chat format](https://huggingface.co/datasets/camel-ai/math)                                        | x                                                                                                                | x                                                                                          |
| **Physics**    | [Chat format](https://huggingface.co/datasets/camel-ai/physics)                                     | x                                                                                                                | x                                                                                          |
| **Chemistry**  | [Chat format](https://huggingface.co/datasets/camel-ai/chemistry)                                   | x                                                                                                                | x                                                                                          |
| **Biology**    | [Chat format](https://huggingface.co/datasets/camel-ai/biology)                                     | x                                                                                                                | x                                                                                          |

## Visualizations of Instructions and Tasks

| Dataset          | Instructions                                                                                                         | Tasks                                                                                                         |
|------------------|----------------------------------------------------------------------------------------------------------------------|---------------------------------------------------------------------------------------------------------------|
| **AI Society**   | [Instructions](https://atlas.nomic.ai/map/3a559a06-87d0-4476-a879-962656242452/db961915-b254-48e8-8e5c-917f827b74c6) | [Tasks](https://atlas.nomic.ai/map/cb96f41b-a6fd-4fe4-ac40-08e101714483/ae06156c-a572-46e9-8345-ebe18586d02b) |
| **Code**         | [Instructions](https://atlas.nomic.ai/map/902d6ccb-0bbb-4294-83a8-1c7d2dae03c8/ace2e146-e49f-41db-a1f4-25a2c4be2457) | [Tasks](https://atlas.nomic.ai/map/efc38617-9180-490a-8630-43a05b35d22d/2576addf-a133-45d5-89a9-6b067b6652dd) |
| **Misalignment** | [Instructions](https://atlas.nomic.ai/map/5c491035-a26e-4a05-9593-82ffb2c3ab40/2bd98896-894e-4807-9ed8-a203ccb14d5e) | [Tasks](https://atlas.nomic.ai/map/abc357dd-9c04-4913-9541-63e259d7ac1f/825139a4-af66-427c-9d0e-f36b5492ab3f) |

## Implemented Research Ideas from Other Works
We implemented amazing research ideas from other works for you to build, compare and customize your agents. If you use any of these modules, please kindly cite the original works:
- `TaskCreationAgent`, `TaskPrioritizationAgent` and `BabyAGI` from *Nakajima et al.*: [Task-Driven Autonomous Agent](https://yoheinakajima.com/task-driven-autonomous-agent-utilizing-gpt-4-pinecone-and-langchain-for-diverse-applications/). [[Example](https://github.com/camel-ai/camel/blob/master/examples/ai_society/babyagi_playing.py)]

## News
- Released AI Society and Code dataset (April 2, 2023)
- Initial release of `CAMEL` python library (March 21, 2023)

## Citation
```
@inproceedings{li2023camel,
  title={CAMEL: Communicative Agents for "Mind" Exploration of Large Language Model Society},
  author={Li, Guohao and Hammoud, Hasan Abed Al Kader and Itani, Hani and Khizbullin, Dmitrii and Ghanem, Bernard},
  booktitle={Thirty-seventh Conference on Neural Information Processing Systems},
  year={2023}
}
```
## Acknowledgement
Special thanks to [Nomic AI](https://home.nomic.ai/) for giving us extended access to their data set exploration tool (Atlas).

We would also like to thank Haya Hammoud for designing the initial logo of our project.

## License

The source code is licensed under Apache 2.0.

The datasets are licensed under CC BY NC 4.0, which permits only non-commercial usage. It is advised that any models trained using the dataset should not be utilized for anything other than research purposes.

## Contributing to CAMEL 🐫
We appreciate your interest in contributing to our open-source initiative. We provide a document of [contributing guidelines](https://github.com/camel-ai/camel/blob/master/CONTRIBUTING.md) which outlines the steps for contributing to CAMEL. Please refer to this guide to ensure smooth collaboration and successful contributions. 🤝🚀

## Contact
For more information please contact camel.ai.team@gmail.com.

[python-image]: https://img.shields.io/badge/Python-3.9%2B-brightgreen.svg
[python-url]: https://docs.python.org/3.9/
[pytest-image]: https://github.com/camel-ai/camel/actions/workflows/pytest_package.yml/badge.svg
[pytest-url]: https://github.com/camel-ai/camel/actions/workflows/pytest_package.yml
[docs-image]: https://img.shields.io/badge/Documentation-grey.svg?logo=github
[docs-url]: https://camel-ai.github.io/camel/index.html
[star-image]: https://img.shields.io/github/stars/camel-ai/camel?label=stars&logo=github&color=brightgreen
[star-url]: https://github.com/camel-ai/camel/stargazers
[package-license-image]: https://img.shields.io/badge/License-Apache_2.0-blue.svg
[package-license-url]: https://github.com/camel-ai/camel/blob/master/licenses/LICENSE
[data-license-image]: https://img.shields.io/badge/License-CC_BY--NC_4.0-lightgrey.svg
[data-license-url]: https://github.com/camel-ai/camel/blob/master/licenses/DATA_LICENSE

[colab-url]: https://colab.research.google.com/drive/1AzP33O8rnMW__7ocWJhVBXjKziJXPtim?usp=sharing
[colab-image]: https://colab.research.google.com/assets/colab-badge.svg
[huggingface-url]: https://huggingface.co/camel-ai
[huggingface-image]: https://img.shields.io/badge/%F0%9F%A4%97%20Hugging%20Face-CAMEL--AI-ffc107?color=ffc107&logoColor=white
[slack-url]: https://join.slack.com/t/camel-kwr1314/shared_invite/zt-1vy8u9lbo-ZQmhIAyWSEfSwLCl2r2eKA
[slack-image]: https://img.shields.io/badge/Slack-CAMEL--AI-blueviolet?logo=slack
[discord-url]: https://discord.gg/CNcNpquyDc
[discord-image]: https://img.shields.io/badge/Discord-CAMEL--AI-7289da?logo=discord&logoColor=white&color=7289da
[wechat-url]: https://ghli.org/camel/wechat.png
[wechat-image]: https://img.shields.io/badge/WeChat-CamelAIOrg-brightgreen?logo=wechat&logoColor=white
[twitter-url]: https://twitter.com/CamelAIOrg
[twitter-image]: https://img.shields.io/twitter/follow/CamelAIOrg?style=social&color=brightgreen&logo=twitter<|MERGE_RESOLUTION|>--- conflicted
+++ resolved
@@ -121,11 +121,8 @@
 [CAMEL package documentation pages](https://camel-ai.github.io/camel/).
 
 ## Example
-<<<<<<< HEAD
+
 You can find a list of tasks for different set of assistant and user role pairs [here](https://drive.google.com/file/d/194PPaSTBR07m-PzjS-Ty6KlPLdFIPQDd/view?usp=share_link).
-=======
-You can find a list of tasks for different sets of assistant and user role pairs [here](https://drive.google.com/file/d/194PPaSTBR07m-PzjS-Ty6KlPLdFIPQDd/view?usp=share_link)
->>>>>>> 2ef2d8a5
 
 As an example, to run the `role_playing.py` script:
 
