--- conflicted
+++ resolved
@@ -19,11 +19,8 @@
 from .openai_audio_models import OpenAIAudioModels
 from .openai_model import OpenAIModel
 from .stub_model import StubModel
-<<<<<<< HEAD
 from .gemini_model import GeminiModel
-=======
 from .zhipuai_model import ZhipuAIModel
->>>>>>> 99a11fad
 
 __all__ = [
     'BaseModelBackend',
