# ========= Copyright 2023-2024 @ CAMEL-AI.org. All Rights Reserved. =========
# Licensed under the Apache License, Version 2.0 (the "License");
# you may not use this file except in compliance with the License.
# You may obtain a copy of the License at
#
#     http://www.apache.org/licenses/LICENSE-2.0
#
# Unless required by applicable law or agreed to in writing, software
# distributed under the License is distributed on an "AS IS" BASIS,
# WITHOUT WARRANTIES OR CONDITIONS OF ANY KIND, either express or implied.
# See the License for the specific language governing permissions and
# limitations under the License.
# ========= Copyright 2023-2024 @ CAMEL-AI.org. All Rights Reserved. =========

import os
<<<<<<< HEAD
import warnings
from typing import Any, Dict, List, Optional, Type, Union
=======
from typing import Any, Dict, List, Optional, Union
>>>>>>> cf3d9c5e

from openai import AsyncOpenAI, AsyncStream, OpenAI, Stream
from pydantic import BaseModel

from camel.configs import DEEPSEEK_API_PARAMS, DeepSeekConfig
from camel.logger import get_logger
from camel.messages import OpenAIMessage
from camel.models._utils import try_modify_message_with_format
from camel.models.base_model import BaseModelBackend
from camel.types import (
    ChatCompletion,
    ChatCompletionChunk,
    ModelType,
)
from camel.utils import BaseTokenCounter, OpenAITokenCounter, api_keys_required

<<<<<<< HEAD
REASONSER_UNSUPPORTED_PARAMS = [
    "temperature",
    "top_p",
    "presence_penalty",
    "frequency_penalty",
    "logprobs",
    "top_logprobs",
    "tools",
]
=======
logger = get_logger(__name__)
>>>>>>> cf3d9c5e


class DeepSeekModel(BaseModelBackend):
    r"""DeepSeek API in a unified BaseModelBackend interface.

    Args:
        model_type (Union[ModelType, str]): Model for which a backend is
            created.
        model_config_dict (Optional[Dict[str, Any]], optional): A dictionary
            that will be fed into:obj:`openai.ChatCompletion.create()`. If
            :obj:`None`, :obj:`DeepSeekConfig().as_dict()` will be used.
            (default: :obj:`None`)
        api_key (Optional[str], optional): The API key for authenticating with
            the DeepSeek service. (default: :obj:`None`)
        url (Optional[str], optional): The url to the DeepSeek service.
            (default: :obj:`https://api.deepseek.com`)
        token_counter (Optional[BaseTokenCounter], optional): Token counter to
            use for the model. If not provided, :obj:`OpenAITokenCounter`
            will be used. (default: :obj:`None`)

    References:
        https://api-docs.deepseek.com/
    """

    @api_keys_required(
        [
            ("api_key", "DEEPSEEK_API_KEY"),
        ]
    )
    def __init__(
        self,
        model_type: Union[ModelType, str],
        model_config_dict: Optional[Dict[str, Any]] = None,
        api_key: Optional[str] = None,
        url: Optional[str] = None,
        token_counter: Optional[BaseTokenCounter] = None,
    ) -> None:
        if model_config_dict is None:
            model_config_dict = DeepSeekConfig().as_dict()
        api_key = api_key or os.environ.get("DEEPSEEK_API_KEY")
        url = url or os.environ.get(
            "DEEPSEEK_API_BASE_URL",
            "https://api.deepseek.com",
        )
        super().__init__(
            model_type, model_config_dict, api_key, url, token_counter
        )

        self._client = OpenAI(
            timeout=180,
            max_retries=3,
            api_key=self._api_key,
            base_url=self._url,
        )

        self._async_client = AsyncOpenAI(
            timeout=180,
            max_retries=3,
            api_key=self._api_key,
            base_url=self._url,
        )

    @property
    def token_counter(self) -> BaseTokenCounter:
        r"""Initialize the token counter for the model backend.

        Returns:
            BaseTokenCounter: The token counter following the model's
                tokenization style.
        """
        if not self._token_counter:
            self._token_counter = OpenAITokenCounter(
                model=ModelType.GPT_4O_MINI
            )
        return self._token_counter

    def _prepare_request(
        self,
        messages: List[OpenAIMessage],
        response_format: Optional[Type[BaseModel]],
        tools: Optional[List[Dict[str, Any]]],
    ) -> Dict[str, Any]:
        request_config = self.model_config_dict.copy()
        if tools:
            for tool in tools:
                function_dict = tool.get('function', {})
                function_dict.pop("strict", None)
            request_config["tools"] = tools
        elif response_format:
            try_modify_message_with_format(messages[-1], response_format)
            request_config["response_format"] = {"type": "json_object"}

        if self.model_type in [
            ModelType.DEEPSEEK_REASONER,
        ]:
            warnings.warn(
                "Warning: You are using an DeepSeek Reasoner model, "
                "which has certain limitations, reference: "
                "`https://api-docs.deepseek.com/guides/reasoning_model"
                "#api-parameters`.",
                UserWarning,
            )
            request_config = {
                key: value
                for key, value in request_config.items()
                if key not in REASONSER_UNSUPPORTED_PARAMS
            }

        return request_config

    def _run(
        self,
        messages: List[OpenAIMessage],
        response_format: Optional[Type[BaseModel]] = None,
        tools: Optional[List[Dict[str, Any]]] = None,
    ) -> Union[ChatCompletion, Stream[ChatCompletionChunk]]:
        r"""Runs inference of DeepSeek chat completion.

        Args:
            messages (List[OpenAIMessage]): Message list with the chat history
                in OpenAI API format.

        Returns:
            Union[ChatCompletion, Stream[ChatCompletionChunk]]:
                `ChatCompletion` in the non-stream mode, or
                `Stream[ChatCompletionChunk]` in the stream mode.
        """
<<<<<<< HEAD
        request_config = self._prepare_request(
            messages, response_format, tools
        )
        response = self._client.chat.completions.create(
            messages=messages,
            model=self.model_type,
            **request_config,
        )
        return response
=======
        # deepseek reasoner has limitations
        # reference: https://api-docs.deepseek.com/guides/reasoning_model#api-parameters
        if self.model_type in [
            ModelType.DEEPSEEK_REASONER,
        ]:
            import re

            logger.warning(
                "You are using a DeepSeek Reasoner model, "
                "which has certain limitations, reference: "
                "`https://api-docs.deepseek.com/guides/reasoning_model#api-parameters`"
            )
>>>>>>> cf3d9c5e

    async def _arun(
        self,
        messages: List[OpenAIMessage],
        response_format: Optional[Type[BaseModel]] = None,
        tools: Optional[List[Dict[str, Any]]] = None,
    ) -> Union[ChatCompletion, AsyncStream[ChatCompletionChunk]]:
        r"""Runs inference of DeepSeek chat completion.

<<<<<<< HEAD
        Args:
            messages (List[OpenAIMessage]): Message list with the chat history
                in OpenAI API format.

        Returns:
            Union[ChatCompletion, AsyncStream[ChatCompletionChunk]]:
                `ChatCompletion` in the non-stream mode, or
                `AsyncStream[ChatCompletionChunk]` in the stream mode.
        """
        request_config = self._prepare_request(
            messages, response_format, tools
        )
        response = await self._async_client.chat.completions.create(
=======
            # Remove thinking content from messages before sending to API
            # This ensures only the final response is sent, excluding
            # intermediate thought processes
            messages = [
                {  # type: ignore[misc]
                    **msg,
                    'content': re.sub(
                        r'<think>.*?</think>',
                        '',
                        msg['content'],  # type: ignore[arg-type]
                        flags=re.DOTALL,
                    ).strip(),
                }
                for msg in messages
            ]

        response = self._client.chat.completions.create(
>>>>>>> cf3d9c5e
            messages=messages,
            model=self.model_type,
            **request_config,
        )

        # Handle reasoning content with <think> tags at the beginning
        if (
            self.model_type
            in [
                ModelType.DEEPSEEK_REASONER,
            ]
            and os.environ.get("GET_REASONING_CONTENT", "false").lower()
            == "true"
        ):
            reasoning_content = response.choices[0].message.reasoning_content
            combined_content = (
                f"<think>\n{reasoning_content}\n</think>\n"
                if reasoning_content
                else ""
            ) + response.choices[0].message.content

            response = ChatCompletion.construct(
                id=response.id,
                choices=[
                    dict(
                        index=response.choices[0].index,
                        message={
                            "role": response.choices[0].message.role,
                            "content": combined_content,
                            "tool_calls": None,
                        },
                        finish_reason=response.choices[0].finish_reason
                        if response.choices[0].finish_reason
                        else None,
                    )
                ],
                created=response.created,
                model=response.model,
                object="chat.completion",
                usage=response.usage,
            )

        return response

    def check_model_config(self):
        r"""Check whether the model configuration contains any
        unexpected arguments to DeepSeek API.

        Raises:
            ValueError: If the model configuration dictionary contains any
                unexpected arguments to DeepSeek API.
        """
        for param in self.model_config_dict:
            if param not in DEEPSEEK_API_PARAMS:
                raise ValueError(
                    f"Unexpected argument `{param}` is "
                    "input into DeepSeek model backend."
                )

    @property
    def stream(self) -> bool:
        r"""Returns whether the model is in stream mode, which sends partial
        results each time.

        Returns:
            bool: Whether the model is in stream mode.
        """
        return self.model_config_dict.get("stream", False)<|MERGE_RESOLUTION|>--- conflicted
+++ resolved
@@ -13,12 +13,7 @@
 # ========= Copyright 2023-2024 @ CAMEL-AI.org. All Rights Reserved. =========
 
 import os
-<<<<<<< HEAD
-import warnings
 from typing import Any, Dict, List, Optional, Type, Union
-=======
-from typing import Any, Dict, List, Optional, Union
->>>>>>> cf3d9c5e
 
 from openai import AsyncOpenAI, AsyncStream, OpenAI, Stream
 from pydantic import BaseModel
@@ -35,7 +30,8 @@
 )
 from camel.utils import BaseTokenCounter, OpenAITokenCounter, api_keys_required
 
-<<<<<<< HEAD
+logger = get_logger(__name__)
+
 REASONSER_UNSUPPORTED_PARAMS = [
     "temperature",
     "top_p",
@@ -45,9 +41,6 @@
     "top_logprobs",
     "tools",
 ]
-=======
-logger = get_logger(__name__)
->>>>>>> cf3d9c5e
 
 
 class DeepSeekModel(BaseModelBackend):
@@ -131,98 +124,12 @@
         tools: Optional[List[Dict[str, Any]]],
     ) -> Dict[str, Any]:
         request_config = self.model_config_dict.copy()
-        if tools:
-            for tool in tools:
-                function_dict = tool.get('function', {})
-                function_dict.pop("strict", None)
-            request_config["tools"] = tools
-        elif response_format:
-            try_modify_message_with_format(messages[-1], response_format)
-            request_config["response_format"] = {"type": "json_object"}
-
-        if self.model_type in [
-            ModelType.DEEPSEEK_REASONER,
-        ]:
-            warnings.warn(
-                "Warning: You are using an DeepSeek Reasoner model, "
-                "which has certain limitations, reference: "
-                "`https://api-docs.deepseek.com/guides/reasoning_model"
-                "#api-parameters`.",
-                UserWarning,
-            )
-            request_config = {
-                key: value
-                for key, value in request_config.items()
-                if key not in REASONSER_UNSUPPORTED_PARAMS
-            }
-
-        return request_config
-
-    def _run(
-        self,
-        messages: List[OpenAIMessage],
-        response_format: Optional[Type[BaseModel]] = None,
-        tools: Optional[List[Dict[str, Any]]] = None,
-    ) -> Union[ChatCompletion, Stream[ChatCompletionChunk]]:
-        r"""Runs inference of DeepSeek chat completion.
-
-        Args:
-            messages (List[OpenAIMessage]): Message list with the chat history
-                in OpenAI API format.
-
-        Returns:
-            Union[ChatCompletion, Stream[ChatCompletionChunk]]:
-                `ChatCompletion` in the non-stream mode, or
-                `Stream[ChatCompletionChunk]` in the stream mode.
-        """
-<<<<<<< HEAD
-        request_config = self._prepare_request(
-            messages, response_format, tools
-        )
-        response = self._client.chat.completions.create(
-            messages=messages,
-            model=self.model_type,
-            **request_config,
-        )
-        return response
-=======
-        # deepseek reasoner has limitations
-        # reference: https://api-docs.deepseek.com/guides/reasoning_model#api-parameters
+
         if self.model_type in [
             ModelType.DEEPSEEK_REASONER,
         ]:
             import re
 
-            logger.warning(
-                "You are using a DeepSeek Reasoner model, "
-                "which has certain limitations, reference: "
-                "`https://api-docs.deepseek.com/guides/reasoning_model#api-parameters`"
-            )
->>>>>>> cf3d9c5e
-
-    async def _arun(
-        self,
-        messages: List[OpenAIMessage],
-        response_format: Optional[Type[BaseModel]] = None,
-        tools: Optional[List[Dict[str, Any]]] = None,
-    ) -> Union[ChatCompletion, AsyncStream[ChatCompletionChunk]]:
-        r"""Runs inference of DeepSeek chat completion.
-
-<<<<<<< HEAD
-        Args:
-            messages (List[OpenAIMessage]): Message list with the chat history
-                in OpenAI API format.
-
-        Returns:
-            Union[ChatCompletion, AsyncStream[ChatCompletionChunk]]:
-                `ChatCompletion` in the non-stream mode, or
-                `AsyncStream[ChatCompletionChunk]` in the stream mode.
-        """
-        request_config = self._prepare_request(
-            messages, response_format, tools
-        )
-        response = await self._async_client.chat.completions.create(
-=======
             # Remove thinking content from messages before sending to API
             # This ensures only the final response is sent, excluding
             # intermediate thought processes
@@ -239,8 +146,79 @@
                 for msg in messages
             ]
 
+            logger.warning(
+                "Warning: You are using an DeepSeek Reasoner model, "
+                "which has certain limitations, reference: "
+                "`https://api-docs.deepseek.com/guides/reasoning_model"
+                "#api-parameters`.",
+            )
+            request_config = {
+                key: value
+                for key, value in request_config.items()
+                if key not in REASONSER_UNSUPPORTED_PARAMS
+            }
+
+        if tools:
+            for tool in tools:
+                function_dict = tool.get('function', {})
+                function_dict.pop("strict", None)
+            request_config["tools"] = tools
+        elif response_format:
+            try_modify_message_with_format(messages[-1], response_format)
+            request_config["response_format"] = {"type": "json_object"}
+
+        return request_config
+
+    def _run(
+        self,
+        messages: List[OpenAIMessage],
+        response_format: Optional[Type[BaseModel]] = None,
+        tools: Optional[List[Dict[str, Any]]] = None,
+    ) -> Union[ChatCompletion, Stream[ChatCompletionChunk]]:
+        r"""Runs inference of DeepSeek chat completion.
+
+        Args:
+            messages (List[OpenAIMessage]): Message list with the chat history
+                in OpenAI API format.
+
+        Returns:
+            Union[ChatCompletion, Stream[ChatCompletionChunk]]:
+                `ChatCompletion` in the non-stream mode, or
+                `Stream[ChatCompletionChunk]` in the stream mode.
+        """
+        request_config = self._prepare_request(
+            messages, response_format, tools
+        )
+
         response = self._client.chat.completions.create(
->>>>>>> cf3d9c5e
+            messages=messages,
+            model=self.model_type,
+            **request_config,
+        )
+
+        return response
+
+    async def _arun(
+        self,
+        messages: List[OpenAIMessage],
+        response_format: Optional[Type[BaseModel]] = None,
+        tools: Optional[List[Dict[str, Any]]] = None,
+    ) -> Union[ChatCompletion, AsyncStream[ChatCompletionChunk]]:
+        r"""Runs inference of DeepSeek chat completion.
+
+        Args:
+            messages (List[OpenAIMessage]): Message list with the chat history
+                in OpenAI API format.
+
+        Returns:
+            Union[ChatCompletion, AsyncStream[ChatCompletionChunk]]:
+                `ChatCompletion` in the non-stream mode, or
+                `AsyncStream[ChatCompletionChunk]` in the stream mode.
+        """
+        request_config = self._prepare_request(
+            messages, response_format, tools
+        )
+        response = await self._async_client.chat.completions.create(
             messages=messages,
             model=self.model_type,
             **request_config,
