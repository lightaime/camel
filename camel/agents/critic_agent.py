--- conflicted
+++ resolved
@@ -55,15 +55,9 @@
         verbose: bool = False,
         logger_color: Any = Fore.MAGENTA,
     ) -> None:
-<<<<<<< HEAD
-        super().__init__(system_message, model, model_config, memory,
-                         message_window_size)
-        self.memory: BaseMemory
-=======
         super().__init__(system_message, model=model,
-                         model_config=model_config,
+                         model_config=model_config, memory=memory,
                          message_window_size=message_window_size)
->>>>>>> 01d6e1e3
         self.options_dict: Dict[str, str] = dict()
         self.retry_attempts = retry_attempts
         self.verbose = verbose
