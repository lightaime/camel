# =========== Copyright 2023 @ CAMEL-AI.org. All Rights Reserved. ===========
# Licensed under the Apache License, Version 2.0 (the “License”);
# you may not use this file except in compliance with the License.
# You may obtain a copy of the License at
#
#     http://www.apache.org/licenses/LICENSE-2.0
#
# Unless required by applicable law or agreed to in writing, software
# distributed under the License is distributed on an “AS IS” BASIS,
# WITHOUT WARRANTIES OR CONDITIONS OF ANY KIND, either express or implied.
# See the License for the specific language governing permissions and
# limitations under the License.
# =========== Copyright 2023 @ CAMEL-AI.org. All Rights Reserved. ===========
from __future__ import annotations

from abc import ABC
from dataclasses import asdict, dataclass, field
from typing import TYPE_CHECKING, Any, Dict, List, Optional, Sequence, Union

<<<<<<< HEAD
from anthropic._types import NOT_GIVEN, NotGiven

from camel.functions import OpenAIFunction
=======
if TYPE_CHECKING:
    from camel.functions import OpenAIFunction
>>>>>>> 2f5d17fa


@dataclass(frozen=True)
class BaseConfig(ABC):
    pass


@dataclass(frozen=True)
class ChatGPTConfig(BaseConfig):
    r"""Defines the parameters for generating chat completions using the
    OpenAI API.

    Args:
        temperature (float, optional): Sampling temperature to use, between
            :obj:`0` and :obj:`2`. Higher values make the output more random,
            while lower values make it more focused and deterministic.
            (default: :obj:`0.2`)
        top_p (float, optional): An alternative to sampling with temperature,
            called nucleus sampling, where the model considers the results of
            the tokens with top_p probability mass. So :obj:`0.1` means only
            the tokens comprising the top 10% probability mass are considered.
            (default: :obj:`1.0`)
        n (int, optional): How many chat completion choices to generate for
            each input message. (default: :obj:`1`)
        stream (bool, optional): If True, partial message deltas will be sent
            as data-only server-sent events as they become available.
            (default: :obj:`False`)
        stop (str or list, optional): Up to :obj:`4` sequences where the API
            will stop generating further tokens. (default: :obj:`None`)
        max_tokens (int, optional): The maximum number of tokens to generate
            in the chat completion. The total length of input tokens and
            generated tokens is limited by the model's context length.
            (default: :obj:`None`)
        presence_penalty (float, optional): Number between :obj:`-2.0` and
            :obj:`2.0`. Positive values penalize new tokens based on whether
            they appear in the text so far, increasing the model's likelihood
            to talk about new topics. See more information about frequency and
            presence penalties. (default: :obj:`0.0`)
        frequency_penalty (float, optional): Number between :obj:`-2.0` and
            :obj:`2.0`. Positive values penalize new tokens based on their
            existing frequency in the text so far, decreasing the model's
            likelihood to repeat the same line verbatim. See more information
            about frequency and presence penalties. (default: :obj:`0.0`)
        logit_bias (dict, optional): Modify the likelihood of specified tokens
            appearing in the completion. Accepts a json object that maps tokens
            (specified by their token ID in the tokenizer) to an associated
            bias value from :obj:`-100` to :obj:`100`. Mathematically, the bias
            is added to the logits generated by the model prior to sampling.
            The exact effect will vary per model, but values between:obj:` -1`
            and :obj:`1` should decrease or increase likelihood of selection;
            values like :obj:`-100` or :obj:`100` should result in a ban or
            exclusive selection of the relevant token. (default: :obj:`{}`)
        user (str, optional): A unique identifier representing your end-user,
            which can help OpenAI to monitor and detect abuse.
            (default: :obj:`""`)
    """
    temperature: float = 0.2  # openai default: 1.0
    top_p: float = 1.0
    n: int = 1
    stream: bool = False
    stop: Optional[Union[str, Sequence[str]]] = None
    max_tokens: Optional[int] = None
    presence_penalty: float = 0.0
    frequency_penalty: float = 0.0
    logit_bias: Dict = field(default_factory=dict)
    user: str = ""


@dataclass(frozen=True)
class FunctionCallingConfig(ChatGPTConfig):
    r"""Defines the parameters for generating chat completions using the
    OpenAI API with functions included.

    Args:
        functions (List[Dict[str, Any]]): A list of functions the model may
            generate JSON inputs for.
        function_call (Union[Dict[str, str], str], optional): Controls how the
            model responds to function calls. :obj:`"none"` means the model
            does not call a function, and responds to the end-user.
            :obj:`"auto"` means the model can pick between an end-user or
            calling a function. Specifying a particular function via
            :obj:`{"name": "my_function"}` forces the model to call that
            function. (default: :obj:`"auto"`)
    """
    functions: List[Dict[str, Any]] = field(default_factory=list)
    function_call: Union[Dict[str, str], str] = "auto"

    @classmethod
    def from_openai_function_list(
        cls,
        function_list: List[OpenAIFunction],
        function_call: Union[Dict[str, str], str] = "auto",
        kwargs: Optional[Dict[str, Any]] = None,
    ):
        r"""Class method for creating an instance given the function-related
        arguments.

        Args:
            function_list (List[OpenAIFunction]): The list of function objects
                to be loaded into this configuration and passed to the model.
            function_call (Union[Dict[str, str], str], optional): Controls how
                the model responds to function calls, as specified in the
                creator's documentation.
            kwargs (Optional[Dict[str, Any]]): The extra modifications to be
                made on the original settings defined in :obj:`ChatGPTConfig`.

        Return:
            FunctionCallingConfig: A new instance which loads the given
                function list into a list of dictionaries and the input
                :obj:`function_call` argument.
        """
        return cls(
            functions=[
                func.get_openai_function_schema() for func in function_list
            ],
            function_call=function_call,
            **(kwargs or {}),
        )


@dataclass(frozen=True)
class OpenSourceConfig(BaseConfig):
    r"""Defines parameters for setting up open-source models and includes
    parameters to be passed to chat completion function of OpenAI API.

    Args:
        model_path (str): The path to a local folder containing the model
            files or the model card in HuggingFace hub.
        server_url (str): The URL to the server running the model inference
            which will be used as the API base of OpenAI API.
        api_params (ChatGPTConfig): An instance of :obj:ChatGPTConfig to
            contain the arguments to be passed to OpenAI API.
    """
    model_path: str
    server_url: str
    api_params: ChatGPTConfig = ChatGPTConfig()


OPENAI_API_PARAMS = {param for param in asdict(ChatGPTConfig()).keys()}
OPENAI_API_PARAMS_WITH_FUNCTIONS = {
    param
    for param in asdict(FunctionCallingConfig()).keys()
}


@dataclass(frozen=True)
class AnthropicConfig(BaseConfig):
    r"""Defines the parameters for generating chat completions using the
    Anthropic API.

    See: https://docs.anthropic.com/claude/reference/complete_post
    Args:
        max_tokens_to_sample (int, optional): The maximum number of tokens to
            generate before stopping. Note that Anthropic models may stop
            before reaching this maximum. This parameter only specifies the
            absolute maximum number of tokens to generate.
            (default: :obj:`256`)
        stop_sequences (List[str], optional): Sequences that will cause the
            model to stop generating completion text. Anthropic models stop
            on "\n\nHuman:", and may include additional built-in stop sequences
            in the future. By providing the stop_sequences parameter, you may
            include additional strings that will cause the model to stop
            generating.
        temperature (float, optional): Amount of randomness injected into the
            response. Defaults to 1. Ranges from 0 to 1. Use temp closer to 0
            for analytical / multiple choice, and closer to 1 for creative
            and generative tasks.
            (default: :obj:`1`)
        top_p (float, optional): Use nucleus sampling. In nucleus sampling, we
            compute the cumulative distribution over all the options for each
            subsequent token in decreasing probability order and cut it off
            once it reaches a particular probability specified by `top_p`.
            You should either alter `temperature` or `top_p`,
            but not both.
            (default: :obj:`0.7`)
        top_k (int, optional): Only sample from the top K options for each
            subsequent token. Used to remove "long tail" low probability
            responses.
            (default: :obj:`5`)
        metadata: An object describing metadata about the request.
        stream (bool, optional): Whether to incrementally stream the response
          using server-sent events.
            (default: :obj:`False`)

    """
    max_tokens_to_sample: int = 256
    stop_sequences: Union[List[str], NotGiven] = NOT_GIVEN
    temperature: float = 1
    top_p: float = 0.7
    top_k: int = 5
    metadata: NotGiven = NOT_GIVEN
    stream: bool = False


ANTHROPIC_API_PARAMS = {param for param in asdict(AnthropicConfig()).keys()}<|MERGE_RESOLUTION|>--- conflicted
+++ resolved
@@ -17,14 +17,10 @@
 from dataclasses import asdict, dataclass, field
 from typing import TYPE_CHECKING, Any, Dict, List, Optional, Sequence, Union
 
-<<<<<<< HEAD
 from anthropic._types import NOT_GIVEN, NotGiven
 
-from camel.functions import OpenAIFunction
-=======
 if TYPE_CHECKING:
     from camel.functions import OpenAIFunction
->>>>>>> 2f5d17fa
 
 
 @dataclass(frozen=True)
