[build-system]
requires = ["poetry-core>=1.0.0"]
build-backend = "poetry.core.masonry.api"

[tool.poetry]
name = "camel-ai"
version = "0.1.5.4"
authors = ["CAMEL-AI.org"]
description = "Communicative Agents for AI Society Study"
readme = "README.md"
keywords = [
    "communicative-ai",
    "ai-societies",
    "artificial-intelligence",
    "deep-learning",
    "multi-agent-systems",
    "cooperative-ai",
    "natural-language-processing",
    "large-language-models",
]
packages = [
    { include = "camel" },
]
license = "Apache License 2.0"
homepage = "https://www.camel-ai.org/"
repository = "https://github.com/camel-ai/camel"
documentation = "https://docs.camel-ai.org"

[tool.poetry.dependencies]
python = ">=3.9.0,<3.12"
numpy = "^1"
openai = "^1.2.3"
groq = "^0.5.0"
anthropic = "^0.21.3"
tiktoken = "^0.7.0"
colorama = "^0"
jsonschema = "^4"
protobuf = "^4"
<<<<<<< HEAD
pathlib = "^1.0.1"   
=======
pathlib = "^1.0.1"
anthropic = "^0.29.0"
>>>>>>> fedfa0a7
docstring-parser = "^0.15"
pydantic = ">=1.9,<3"
curl_cffi = "0.6.2"
pillow ="^10.2.0"

# model-platforms
litellm = { version = "^1.38.1", optional = true }

# huggingface-agent
transformers = { version = "^4", optional = true }
diffusers = { version = "^0", optional = true }
accelerate = { version = "^0", optional = true }
datasets = { version = "^2", optional = true }
torch = { version = "^1", optional = true }
soundfile = { version = "^0", optional = true }
sentencepiece = { version = "^0", optional = true }
opencv-python = { version = "^4", optional = true }

# tools
beautifulsoup4 = { version = "^4", optional = true }
docx2txt = { version = "^0.8", optional = true }
PyMuPDF = { version = "^1.22.5", optional = true }
wikipedia = { version = "^1", optional = true }
duckduckgo-search = { version = "^6.1.0", optional = true }
newspaper3k = {version = "^0.2.8", optional = true}
wolframalpha = { version = "^5.0.0", optional = true }
pyowm = { version = "^3.3.0", optional = true }
googlemaps = { version = "^4.10.0", optional = true }
requests_oauthlib = { version = "^1.3.1", optional = true }
prance = { version = "^23.6.21.0", optional = true }
openapi-spec-validator = { version = "^0.7.1", optional = true }
unstructured = { extras = ["all-docs"], version = "^0.10.30", optional = true }
slack-sdk = { version = "^3.27.2", optional = true }
pydub = { version = "^0.25.1", optional = true }
pygithub = { version = "^2.3.0", optional = true }
imageio = {extras = ["pyav"], version = "^2.34.2"}
pyTelegramBotAPI = { version = "^4.18.0", optional = true }
"discord.py" = { version = "^2.3.2", optional = true }

# encoders
sentence-transformers = { version = "^3.0.1", optional = true }

# vector-databases
qdrant-client = { version = "^1.9.0", optional = true }
pymilvus = { version = "^2.4.0", optional = true }

# graph-storages
neo4j = { version = "^5.18.0", optional = true }

# key-value-storages
redis = { version = "^5.0.6", optional = true }

# retrievers
rank-bm25 = { version = "^0.2.2", optional = true }
cohere = { version = "^4.56", optional = true }

# test
pytest = { version = "^7", optional = true}
pytest-asyncio = { version = "^0.23.0", optional = true }
mock = { version = "^5", optional = true}

[tool.poetry.extras]
test = ["pytest", "mock", "pytest-asyncio"]

model-platforms = [
    "litellm",
]

huggingface-agent = [
    "transformers",
    "diffusers",
    "accelerate",
    "datasets",
    "torch",
    "soundfile",
    "sentencepiece",
    "opencv-python",
]

encoders = [
    "sentence-transformers",
]

tools = [
    "beautifulsoup4",
    "docx2txt",
    "PyMuPDF",
    "wikipedia",
    "duckduckgo-search",
    "newspaper3k",
    "wolframalpha",
    "pyowm",
    "googlemaps",
    "requests_oauthlib",
    "prance",
    "openapi-spec-validator",
    "unstructured",
    "imageio",
    "pillow",
    "slack-sdk",
    "pydub",
    "pygithub",
    "pyTelegramBotAPI",
    "discord.py",
]

vector-databases = [
    "qdrant-client",
    "pymilvus",
]

graph-storages = [
    "neo4j",
]

kv-stroages = [
    "redis",
]

retrievers = [
    "rank-bm25",
    "cohere",
]

all = [
    # huggingface-agent
    "transformers",
    "diffusers",
    "accelerate",
    "datasets",
    "torch",
    "soundfile",
    "sentencepiece",
    "opencv-python",
    # tools
    "beautifulsoup4",
    "docx2txt",
    "pygithub",
    "pyTelegramBotAPI",
    "discord.py",
    "PyMuPDF",
    "wikipedia",
    "duckduckgo-search",
    "newspaper3k",
    "wolframalpha",
    "pyowm",
    "googlemaps",
    "requests_oauthlib",
    "prance",
    "openapi-spec-validator",
    "unstructured",
    "imageio",
    "slack-sdk",
    "pydub",
    "pillow",
    # vector-database
    "qdrant-client",
    "pymilvus",
    # retrievers
    "cohere",
    # encoders
    "sentence-transformers",
    # graph-storages
    "neo4j",
    # retrievers
    "rank-bm25",
    # model platforms
    "litellm",
    # kv-storages
    "redis",
]

[tool.poetry.group.dev]
optional = true
[tool.poetry.group.dev.dependencies]
ruff = "^0.4.1"
mypy = "^1.5.1"
toml = ">=0.10.2"
pre-commit = "^3"
pytest = "^7"
pytest-cov = "^4"
pytest-asyncio = "^0.23.0"
gradio = "^3"
mock = "^5"

# types
types-Pillow = "*"
types-Pygments = "*"
types-mock = "*"
types-regex = "*"
types-setuptools = "*"
types-tqdm = "*"
types-colorama = "^0"
types-requests = "^2"

[tool.poetry.group.docs]
optional = true
[tool.poetry.group.docs.dependencies]
sphinx = "^6"
sphinx_book_theme = "*"
recommonmark = "*"
docutils = "<0.20.0"

[tool.ruff]
line-length = 79
fix = true
target-version = "py39"

[tool.ruff.format]
quote-style = "preserve"

[tool.ruff.lint]
extend-select = [
    "I",    # isort
    "B",    # flake8-bugbear
    "C4",   # flake8-comprehensions
    "PGH",  # pygrep-hooks
    "RUF",  # ruff
    "E",
]

ignore = [
    "B028", # Warning without stacklevel
    "B904", # use 'raise ... from err'
    "B905", # use explicit 'strict=' parameter with 'zip()'
    "N818", #  Exception name should be named with an Error suffix
    "C416", # I think comprehension is more clear https://docs.astral.sh/ruff/rules/unnecessary-comprehension/
    "C408", # we have used lots of dict(...) instead of literal
]

[tool.ruff.lint.pydocstyle]
convention = "google"

[tool.ruff.lint.isort]
known-first-party = ["camel"]

[tool.pytest.ini_options]
pythonpath = ["."]
addopts = ["--strict-markers"]
markers = [
    "asyncio: mark a test as asyncio-based.",
    "very_slow: mark a very slow test to run only in full test mode",
    "model_backend: for tests that require OpenAI API key or a local LLM",
]

[tool.coverage.report]
include_namespace_packages = true

[[tool.mypy.overrides]]
module = [
    "transformers.*",
    "packaging.*",
    "tiktoken",
    "openai",
    "openai.error",
    "groq",
    "anthropic",
    "pytest",
    "_pytest.config",
    "_pytest.nodes",
    "numpy",
    "torch",
    "sqlalchemy",
    "google.cloud.sql.connector",
    "gradio",
    "database_connection",
    "huggingface_hub",
    "huggingface_hub.utils._errors",
    "wikipedia",
    "duckduckgo_search",
    "newspaper",
    "wolframalpha",
    "pyowm",
    "googlemaps",
    "requests_oauthlib",
    "prance",
    "openapi-spec-validator",
    "jsonschema.*",
    "bs4.*",
    "docx2txt",
    "PyMuPDF",
    "fitz",
    "qdrant_client.*",
    "unstructured.*",
    "imageio",
    "rank_bm25",
    "cohere",
    "sentence_transformers.*",
    "pymilvus",
    "pillow",
    "slack-sdk",
    "pydub",
    "pygithub",
    "litellm",
    "pyTelegramBotAPI",
    "discord.py",
]
ignore_missing_imports = true<|MERGE_RESOLUTION|>--- conflicted
+++ resolved
@@ -31,17 +31,12 @@
 numpy = "^1"
 openai = "^1.2.3"
 groq = "^0.5.0"
-anthropic = "^0.21.3"
+anthropic = "^0.29.0"
 tiktoken = "^0.7.0"
 colorama = "^0"
 jsonschema = "^4"
 protobuf = "^4"
-<<<<<<< HEAD
-pathlib = "^1.0.1"   
-=======
 pathlib = "^1.0.1"
-anthropic = "^0.29.0"
->>>>>>> fedfa0a7
 docstring-parser = "^0.15"
 pydantic = ">=1.9,<3"
 curl_cffi = "0.6.2"
