--- conflicted
+++ resolved
@@ -61,14 +61,11 @@
 prance = { version = "^23.6.21.0", optional = true }
 openapi-spec-validator = { version = "^0.7.1", optional = true }
 unstructured = { extras = ["all-docs"], version = "^0.10.30", optional = true }
-<<<<<<< HEAD
 pillow = { version = "^10.2.0", optional = true }
-=======
 slack-sdk = { version = "^3.27.2", optional = true }
 pydub = { version = "^0.25.1", optional = true }
 pygithub = { version = "^2.3.0", optional = true }
 
->>>>>>> 5496f638
 # encoders
 sentence-transformers = { version = "^2.2.2", optional = true }
 
@@ -118,13 +115,10 @@
     "prance",
     "openapi-spec-validator",
     "unstructured",
-<<<<<<< HEAD
     "pillow",
-=======
     "slack-sdk",
     "pydub",
     "pygithub",
->>>>>>> 5496f638
 ]
 
 vector-databases = [
@@ -285,12 +279,10 @@
     "cohere",
     "sentence_transformers.*",
     "pymilvus",
-<<<<<<< HEAD
     "pillow",
-=======
     "slack-sdk",
     "pydub",
     "pygithub"
->>>>>>> 5496f638
+
 ]
 ignore_missing_imports = true