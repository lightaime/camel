# =========== Copyright 2023 @ CAMEL-AI.org. All Rights Reserved. ===========
# Licensed under the Apache License, Version 2.0 (the “License”);
# you may not use this file except in compliance with the License.
# You may obtain a copy of the License at
#
#     http://www.apache.org/licenses/LICENSE-2.0
#
# Unless required by applicable law or agreed to in writing, software
# distributed under the License is distributed on an “AS IS” BASIS,
# WITHOUT WARRANTIES OR CONDITIONS OF ANY KIND, either express or implied.
# See the License for the specific language governing permissions and
# limitations under the License.
# =========== Copyright 2023 @ CAMEL-AI.org. All Rights Reserved. ===========
import ast
import asyncio
from io import BytesIO
from typing import List
from unittest.mock import Mock

import pytest
from openai.types.chat.chat_completion import Choice
from openai.types.chat.chat_completion_message import ChatCompletionMessage
from openai.types.completion_usage import CompletionUsage
from PIL import Image
from pydantic import BaseModel, Field

from camel.agents import ChatAgent
from camel.agents.chat_agent import FunctionCallingRecord
from camel.configs import ChatGPTConfig
from camel.generators import SystemMessageGenerator
from camel.memories import MemoryRecord
from camel.messages import BaseMessage
from camel.models import ModelFactory
from camel.terminators import ResponseWordsTerminator
from camel.toolkits import (
    MathToolkit,
    OpenAIFunction,
    SearchToolkit,
)
from camel.types import (
    ChatCompletion,
    ModelPlatformType,
    ModelType,
    OpenAIBackendRole,
    RoleType,
    TaskType,
)
from camel.utils.async_func import sync_funcs_to_async

parametrize = pytest.mark.parametrize(
    'model',
    [
        ModelFactory.create(
            model_platform=ModelPlatformType.OPENAI,
            model_type=ModelType.GPT_4O_MINI,
            model_config_dict=ChatGPTConfig().as_dict(),
        ),
        pytest.param(None, marks=pytest.mark.model_backend),
    ],
)


@parametrize
def test_chat_agent(model):
    model = model
    system_msg = SystemMessageGenerator(
        task_type=TaskType.AI_SOCIETY
    ).from_dict(
        dict(assistant_role="doctor"),
        role_tuple=("doctor", RoleType.ASSISTANT),
    )
    assistant = ChatAgent(system_msg, model=model)

    assert str(assistant) == (
        "ChatAgent(doctor, " f"RoleType.ASSISTANT, {ModelType.GPT_4O_MINI})"
    )

    assistant.reset()
    user_msg = BaseMessage(
        role_name="Patient",
        role_type=RoleType.USER,
        meta_dict=dict(),
        content="Hello!",
    )
    assistant_response = assistant.step(user_msg)

    assert isinstance(assistant_response.msgs, list)
    assert len(assistant_response.msgs) > 0
    assert isinstance(assistant_response.terminated, bool)
    assert assistant_response.terminated is False
    assert isinstance(assistant_response.info, dict)
    assert assistant_response.info['id'] is not None


def test_chat_agent_stored_messages():
    system_msg = BaseMessage(
        role_name="assistant",
        role_type=RoleType.ASSISTANT,
        meta_dict=None,
        content="You are a help assistant.",
    )
    assistant = ChatAgent(system_msg)

    expected_context = [system_msg.to_openai_system_message()]
    context, _ = assistant.memory.get_context()
    assert context == expected_context

    user_msg = BaseMessage(
        role_name="User",
        role_type=RoleType.USER,
        meta_dict=dict(),
        content="Tell me a joke.",
    )
    assistant.update_memory(user_msg, OpenAIBackendRole.USER)
    expected_context = [
        system_msg.to_openai_system_message(),
        user_msg.to_openai_user_message(),
    ]
    context, _ = assistant.memory.get_context()
    assert context == expected_context


@pytest.mark.model_backend
def test_chat_agent_step_with_structure_response():
    system_msg = BaseMessage(
        role_name="assistant",
        role_type=RoleType.ASSISTANT,
        meta_dict=None,
        content="You are a help assistant.",
    )
    assistant = ChatAgent(
        system_message=system_msg,
    )

    class JokeResponse(BaseModel):
        joke: str = Field(description="a joke")
        funny_level: str = Field(description="Funny level, from 1 to 10")

    user_msg = BaseMessage.make_user_message(
        role_name="User",
        content="Tell a jokes.",
    )

    response = assistant.step(user_msg, output_schema=JokeResponse)
    response_content_json = ast.literal_eval(response.msgs[0].content)
    joke_response_keys = set(
        JokeResponse.model_json_schema()["properties"].keys()
    )

    response_content_keys = set(response_content_json.keys())

    assert joke_response_keys.issubset(
        response_content_keys
    ), f"Missing keys: {joke_response_keys - response_content_keys}"

    for key in joke_response_keys:
        assert (
            key in response_content_json
        ), f"Key {key} not found in response content"


@pytest.mark.model_backend
def test_chat_agent_step_with_external_tools():
    internal_tools = SearchToolkit().get_tools()
    external_tools = MathToolkit().get_tools()
    tool_list = internal_tools + external_tools

    model_config_dict = ChatGPTConfig(
        tools=tool_list,
        temperature=0.0,
    ).as_dict()

    model = ModelFactory.create(
        model_platform=ModelPlatformType.OPENAI,
        model_type=ModelType.GPT_4O_MINI,
        model_config_dict=model_config_dict,
    )

    # Set external_tools
    external_tool_agent = ChatAgent(
        system_message=BaseMessage.make_assistant_message(
            role_name="Tools calling operator",
            content="You are a helpful assistant",
        ),
        model=model,
        tools=internal_tools,
        external_tools=external_tools,
    )

    usr_msg = BaseMessage.make_user_message(
        role_name="User",
        content="What's the result of the release year of Portal subtracted "
        "from the year that United States was founded?",
    )

    response = external_tool_agent.step(usr_msg)
    assert not response.msg.content

    external_tool_request = response.info["external_tool_request"]
    assert external_tool_request.function.name == "sub"


@pytest.mark.model_backend
def test_chat_agent_messages_window():
    system_msg = BaseMessage(
        role_name="assistant",
        role_type=RoleType.ASSISTANT,
        meta_dict=None,
        content="You are a help assistant.",
    )
    assistant = ChatAgent(
        system_message=system_msg,
        message_window_size=2,
    )

    user_msg = BaseMessage(
        role_name="User",
        role_type=RoleType.USER,
        meta_dict=dict(),
        content="Tell me a joke.",
    )

    assistant.memory.write_records(
        [
            MemoryRecord(
                message=user_msg,
                role_at_backend=OpenAIBackendRole.USER,
            )
            for _ in range(5)
        ]
    )
    openai_messages, _ = assistant.memory.get_context()
    assert len(openai_messages) == 2


@pytest.mark.model_backend
def test_chat_agent_step_exceed_token_number():
    system_msg = BaseMessage(
        role_name="assistant",
        role_type=RoleType.ASSISTANT,
        meta_dict=None,
        content="You are a help assistant.",
    )
    assistant = ChatAgent(
        system_message=system_msg,
        token_limit=1,
    )

    user_msg = BaseMessage(
        role_name="User",
        role_type=RoleType.USER,
        meta_dict=dict(),
        content="Tell me a joke.",
    )

    response = assistant.step(user_msg)
    assert len(response.msgs) == 0
    assert response.terminated


@pytest.mark.model_backend
@pytest.mark.parametrize('n', [1, 2, 3])
def test_chat_agent_multiple_return_messages(n):
    model_config = ChatGPTConfig(temperature=1.4, n=n)
    model = ModelFactory.create(
        model_platform=ModelPlatformType.OPENAI,
        model_type=ModelType.GPT_4O_MINI,
        model_config_dict=model_config.as_dict(),
    )
    system_msg = BaseMessage(
        "Assistant",
        RoleType.ASSISTANT,
        meta_dict=None,
        content="You are a helpful assistant.",
    )
    assistant = ChatAgent(system_msg, model=model)
    assistant.reset()
    user_msg = BaseMessage(
        role_name="User",
        role_type=RoleType.USER,
        meta_dict=dict(),
        content="Tell me a joke.",
    )
    assistant_response = assistant.step(user_msg)
    assert assistant_response.msgs is not None
    assert len(assistant_response.msgs) == n


@pytest.mark.model_backend
@pytest.mark.parametrize('n', [2])
def test_chat_agent_multiple_return_message_error(n):
    model_config = ChatGPTConfig(temperature=1.4, n=n)
    model = ModelFactory.create(
        model_platform=ModelPlatformType.OPENAI,
        model_type=ModelType.GPT_4O_MINI,
        model_config_dict=model_config.as_dict(),
    )
    system_msg = BaseMessage(
        "Assistant",
        RoleType.ASSISTANT,
        meta_dict=None,
        content="You are a helpful assistant.",
    )

    assistant = ChatAgent(system_msg, model=model)
    assistant.reset()

    user_msg = BaseMessage(
        role_name="User",
        role_type=RoleType.USER,
        meta_dict=dict(),
        content="Tell me a joke.",
    )
    assistant_response = assistant.step(user_msg)

    with pytest.raises(
        RuntimeError,
        match=(
            "Property msg is only available " "for a single message in msgs."
        ),
    ):
        _ = assistant_response.msg


@pytest.mark.model_backend
def test_chat_agent_stream_output():
    system_msg = BaseMessage(
        "Assistant",
        RoleType.ASSISTANT,
        meta_dict=None,
        content="You are a helpful assistant.",
    )
    user_msg = BaseMessage(
        role_name="User",
        role_type=RoleType.USER,
        meta_dict=dict(),
        content="Tell me a joke.",
    )

    stream_model_config = ChatGPTConfig(temperature=0, n=2, stream=True)
    model = ModelFactory.create(
        model_platform=ModelPlatformType.OPENAI,
        model_type=ModelType.GPT_4O_MINI,
        model_config_dict=stream_model_config.as_dict(),
    )
    stream_assistant = ChatAgent(system_msg, model=model)
    stream_assistant.reset()
    stream_assistant_response = stream_assistant.step(user_msg)

    for msg in stream_assistant_response.msgs:
        assert len(msg.content) > 0

    stream_usage = stream_assistant_response.info["usage"]
    assert stream_usage["completion_tokens"] > 0
    assert stream_usage["prompt_tokens"] > 0
    assert (
        stream_usage["total_tokens"]
        == stream_usage["completion_tokens"] + stream_usage["prompt_tokens"]
    )


@pytest.mark.model_backend
def test_set_output_language():
    system_message = BaseMessage(
        role_name="assistant",
        role_type=RoleType.ASSISTANT,
        meta_dict=None,
        content="You are a help assistant.",
    )
    agent = ChatAgent(system_message=system_message)
    assert agent.output_language is None

    # Set the output language to "Arabic"
    output_language = "Arabic"
    agent.set_output_language(output_language)

    # Check if the output language is set correctly
    assert agent.output_language == output_language

    # Verify that the system message is updated with the new output language
    updated_system_message = BaseMessage(
        role_name="assistant",
        role_type=RoleType.ASSISTANT,
        meta_dict=None,
        content="You are a help assistant."
        "\nRegardless of the input language, you must output text in Arabic.",
    )
    assert agent.system_message.content == updated_system_message.content


@pytest.mark.model_backend
def test_set_multiple_output_language():
    system_message = BaseMessage(
        role_name="assistant",
        role_type=RoleType.ASSISTANT,
        meta_dict=None,
        content="You are a help assistant.",
    )
    agent = ChatAgent(system_message=system_message)

    # Verify that the length of the system message is kept constant even when
    # multiple set_output_language operations are called
    agent.set_output_language("Chinese")
    agent.set_output_language("English")
    agent.set_output_language("French")
    updated_system_message = BaseMessage(
        role_name="assistant",
        role_type=RoleType.ASSISTANT,
        meta_dict=None,
        content="You are a help assistant."
        "\nRegardless of the input language, you must output text in French.",
    )
    assert agent.system_message.content == updated_system_message.content


@pytest.mark.model_backend
def test_function_enabled():
    system_message = BaseMessage(
        role_name="assistant",
        role_type=RoleType.ASSISTANT,
        meta_dict=None,
        content="You are a help assistant.",
    )
<<<<<<< HEAD
    model_config = ChatGPTConfig()
=======
    model_config = ChatGPTConfig(tools=MathToolkit().get_tools())
>>>>>>> c718e0c4
    model = ModelFactory.create(
        model_platform=ModelPlatformType.OPENAI,
        model_type=ModelType.GPT_4O_MINI,
        model_config_dict=model_config.as_dict(),
    )
    agent_no_func = ChatAgent(system_message=system_message)
    agent_with_funcs = ChatAgent(
        system_message=system_message,
        model=model,
        tools=MathToolkit().get_tools(),
    )

    assert not agent_no_func.is_tools_added()
    assert agent_with_funcs.is_tools_added()


@pytest.mark.model_backend
def test_tool_calling_sync():
    system_message = BaseMessage(
        role_name="assistant",
        role_type=RoleType.ASSISTANT,
        meta_dict=None,
        content="You are a help assistant.",
    )
<<<<<<< HEAD
    model_config = ChatGPTConfig()
=======
    model_config = ChatGPTConfig(tools=MathToolkit().get_tools())
>>>>>>> c718e0c4
    model = ModelFactory.create(
        model_platform=ModelPlatformType.OPENAI,
        model_type=ModelType.GPT_4O_MINI,
        model_config_dict=model_config.as_dict(),
    )
    agent = ChatAgent(
        system_message=system_message,
        model=model,
        tools=MathToolkit().get_tools(),
    )

    ref_funcs = MathToolkit().get_tools()

    assert len(agent.func_dict) == len(ref_funcs)

    user_msg = BaseMessage(
        role_name="User",
        role_type=RoleType.USER,
        meta_dict=dict(),
        content="Calculate the result of: 2*8-10.",
    )
    agent_response = agent.step(user_msg)

    tool_calls: List[FunctionCallingRecord] = [
        call for call in agent_response.info['tool_calls']
    ]

    assert len(tool_calls) > 0
    assert str(tool_calls[0]).startswith("Function Execution")

    assert tool_calls[0].func_name == "mul"
    assert tool_calls[0].args == {"a": 2, "b": 8}
    assert tool_calls[0].result == 16


@pytest.mark.model_backend
@pytest.mark.asyncio
async def test_tool_calling_math_async():
    system_message = BaseMessage(
        role_name="assistant",
        role_type=RoleType.ASSISTANT,
        meta_dict=None,
        content="You are a help assistant.",
    )
<<<<<<< HEAD
    math_funcs = sync_funcs_to_async(MATH_FUNCS)
    model_config = ChatGPTConfig()
=======
    math_funcs = sync_funcs_to_async(MathToolkit().get_tools())
    model_config = ChatGPTConfig(tools=[*math_funcs])
>>>>>>> c718e0c4
    model = ModelFactory.create(
        model_platform=ModelPlatformType.OPENAI,
        model_type=ModelType.GPT_4O_MINI,
        model_config_dict=model_config.as_dict(),
    )
    agent = ChatAgent(
        system_message=system_message,
        model=model,
        tools=math_funcs,
    )

    ref_funcs = math_funcs

    assert len(agent.func_dict) == len(ref_funcs)

    user_msg = BaseMessage(
        role_name="User",
        role_type=RoleType.USER,
        meta_dict=dict(),
        content="Calculate the result of: 2*8-10.",
    )
    agent_response = await agent.step_async(user_msg)

    tool_calls = agent_response.info['tool_calls']

    assert tool_calls
    assert str(tool_calls[0]).startswith("Function Execution")

    assert tool_calls[0].func_name == "mul"
    assert tool_calls[0].args == {"a": 2, "b": 8}
    assert tool_calls[0].result == 16


@pytest.mark.model_backend
@pytest.mark.asyncio
async def test_tool_calling_async():
    system_message = BaseMessage(
        role_name="assistant",
        role_type=RoleType.ASSISTANT,
        meta_dict=None,
        content="You are a help assistant.",
    )

    async def async_sleep(second: int) -> int:
        r"""Async sleep function.

        Args:
            second (int): Number of seconds to sleep.

        Returns:
            integer: Number of seconds to sleep.
        """
        await asyncio.sleep(second)
        return second

    model_config = ChatGPTConfig()

    model = ModelFactory.create(
        model_platform=ModelPlatformType.OPENAI,
        model_type=ModelType.GPT_4O_MINI,
        model_config_dict=model_config.as_dict(),
    )

    agent = ChatAgent(
        system_message=system_message,
        model=model,
        tools=[OpenAIFunction(async_sleep)],
    )

    assert len(agent.func_dict) == 1

    user_msg = BaseMessage(
        role_name="User",
        role_type=RoleType.USER,
        meta_dict=dict(),
        content="Call the async sleep which is specified in function list with"
        " 1 second.",
    )
    agent_response = await agent.step_async(user_msg)

    tool_calls = agent_response.info['tool_calls']

    assert tool_calls
    assert str(tool_calls[0]).startswith("Function Execution")

    assert tool_calls[0].func_name == "async_sleep"
    assert tool_calls[0].args == {'second': 1}
    assert tool_calls[0].result == 1


def test_response_words_termination():
    system_message = BaseMessage(
        role_name="assistant",
        role_type=RoleType.ASSISTANT,
        meta_dict=None,
        content="You are a help assistant.",
    )
    response_terminator = ResponseWordsTerminator(words_dict=dict(goodbye=1))
    agent = ChatAgent(
        system_message=system_message,
        response_terminators=[response_terminator],
    )
    user_msg = BaseMessage(
        role_name="User",
        role_type=RoleType.USER,
        meta_dict=dict(),
        content="Just say 'goodbye' once.",
    )
    agent_response = agent.step(user_msg)

    assert agent.terminated
    assert agent_response.terminated
    assert "goodbye" in agent_response.info['termination_reasons'][0]


def test_chat_agent_vision():
    system_message = BaseMessage(
        role_name="assistant",
        role_type=RoleType.ASSISTANT,
        meta_dict=None,
        content="You are a help assistant.",
    )
    model_config = ChatGPTConfig(temperature=0, max_tokens=200, stop="")
    model = ModelFactory.create(
        model_platform=ModelPlatformType.OPENAI,
        model_type=ModelType.GPT_4O_MINI,
        model_config_dict=model_config.as_dict(),
    )
    agent = ChatAgent(
        system_message=system_message,
        model=model,
    )

    # Create an all blue PNG image:
    image = Image.new("RGB", (100, 100), "blue")
    image_list = []
    img_byte_arr = BytesIO()
    image.save(img_byte_arr, format='PNG')
    image = Image.open(img_byte_arr)
    image_list.append(image)

    user_msg = BaseMessage(
        role_name="User",
        role_type=RoleType.USER,
        meta_dict=dict(),
        content="Is this image blue? Just answer yes or no.",
        image_list=image_list,
        image_detail="low",
    )
    # Mock the OpenAI model return value:
    agent.model_backend = Mock()
    agent.model_backend.run.return_value = ChatCompletion(
        id="mock_vision_id",
        choices=[
            Choice(
                finish_reason='stop',
                index=0,
                logprobs=None,
                message=ChatCompletionMessage(
                    content='Yes.',
                    role='assistant',
                    function_call=None,
                    tool_calls=None,
                ),
            )
        ],
        created=123456,
        model='gpt-4-turbo-2024-04-09',
        object='chat.completion',
        system_fingerprint='fp_5d12056990',
        usage=CompletionUsage(
            completion_tokens=2, prompt_tokens=113, total_tokens=115
        ),
    )

    agent_response = agent.step(user_msg)
    assert agent_response.msgs[0].content == "Yes."<|MERGE_RESOLUTION|>--- conflicted
+++ resolved
@@ -421,11 +421,7 @@
         meta_dict=None,
         content="You are a help assistant.",
     )
-<<<<<<< HEAD
     model_config = ChatGPTConfig()
-=======
-    model_config = ChatGPTConfig(tools=MathToolkit().get_tools())
->>>>>>> c718e0c4
     model = ModelFactory.create(
         model_platform=ModelPlatformType.OPENAI,
         model_type=ModelType.GPT_4O_MINI,
@@ -450,11 +446,7 @@
         meta_dict=None,
         content="You are a help assistant.",
     )
-<<<<<<< HEAD
     model_config = ChatGPTConfig()
-=======
-    model_config = ChatGPTConfig(tools=MathToolkit().get_tools())
->>>>>>> c718e0c4
     model = ModelFactory.create(
         model_platform=ModelPlatformType.OPENAI,
         model_type=ModelType.GPT_4O_MINI,
@@ -499,13 +491,8 @@
         meta_dict=None,
         content="You are a help assistant.",
     )
-<<<<<<< HEAD
-    math_funcs = sync_funcs_to_async(MATH_FUNCS)
+    math_funcs = sync_funcs_to_async(MathToolkit().get_tools())
     model_config = ChatGPTConfig()
-=======
-    math_funcs = sync_funcs_to_async(MathToolkit().get_tools())
-    model_config = ChatGPTConfig(tools=[*math_funcs])
->>>>>>> c718e0c4
     model = ModelFactory.create(
         model_platform=ModelPlatformType.OPENAI,
         model_type=ModelType.GPT_4O_MINI,
