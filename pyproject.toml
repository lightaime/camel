[build-system]
requires = ["poetry-core>=1.0.0"]
build-backend = "poetry.core.masonry.api"

[tool.poetry]
name = "camel-ai"
version = "0.1.5.3"
authors = ["CAMEL-AI.org"]
description = "Communicative Agents for AI Society Study"
readme = "README.md"
keywords = [
    "communicative-ai",
    "ai-societies",
    "artificial-intelligence",
    "deep-learning",
    "multi-agent-systems",
    "cooperative-ai",
    "natural-language-processing",
    "large-language-models",
]
packages = [
    { include = "camel" },
]
license = "Apache License 2.0"
homepage = "https://www.camel-ai.org/"
repository = "https://github.com/camel-ai/camel"
documentation = "https://docs.camel-ai.org"

[tool.poetry.dependencies]
python = ">=3.8.1,<3.12"
numpy = "^1"
openai = "^1.2.3"
tiktoken = "^0.7.0"
colorama = "^0"
jsonschema = "^4"
protobuf = "^4"
<<<<<<< HEAD
pathlib = "^1.0.1"
anthropic = "^0.28.0"
=======
pathlib = "^1.0.1"   
anthropic = "^0.29.0"
>>>>>>> 6318c379
docstring-parser = "^0.15"
pydantic = ">=1.9,<3"
curl_cffi = "0.6.2"

# model-platforms
litellm = { version = "^1.38.1", optional = true }

# huggingface-agent
transformers = { version = "^4", optional = true }
diffusers = { version = "^0", optional = true }
accelerate = { version = "^0", optional = true }
datasets = { version = "^2", optional = true }
torch = { version = "^1", optional = true }
soundfile = { version = "^0", optional = true }
sentencepiece = { version = "^0", optional = true }
opencv-python = { version = "^4", optional = true }

# tools
beautifulsoup4 = { version = "^4", optional = true }
docx2txt = { version = "^0.8", optional = true }
PyMuPDF = { version = "^1.22.5", optional = true }
wikipedia = { version = "^1", optional = true }
duckduckgo-search = { version = "^6.1.0", optional = true }
newspaper3k = {version = "^0.2.8", optional = true}
wolframalpha = { version = "^5.0.0", optional = true }
pyowm = { version = "^3.3.0", optional = true }
googlemaps = { version = "^4.10.0", optional = true }
requests_oauthlib = { version = "^1.3.1", optional = true }
prance = { version = "^23.6.21.0", optional = true }
openapi-spec-validator = { version = "^0.7.1", optional = true }
unstructured = { extras = ["all-docs"], version = "^0.10.30", optional = true }
pillow = { version = "^10.2.0", optional = true }
slack-sdk = { version = "^3.27.2", optional = true }
pydub = { version = "^0.25.1", optional = true }
pygithub = { version = "^2.3.0", optional = true }
imageio = { version = "^2.34.1", optional = true }
pyTelegramBotAPI = { version = "^4.18.0", optional = true }
"discord.py" = { version = "^2.3.2", optional = true }

# encoders
sentence-transformers = { version = "^3.0.1", optional = true }

# vector-databases
qdrant-client = { version = "^1.9.0", optional = true }
pymilvus = { version = "^2.4.0", optional = true }

# graph-storages
neo4j = { version = "^5.18.0", optional = true }

# key-value-storages
redis = { version = "^5.0.6", optional = true }

# retrievers
rank-bm25 = { version = "^0.2.2", optional = true }
cohere = { version = "^4.56", optional = true }

# test
pytest = { version = "^7", optional = true}
pytest-asyncio = { version = "^0.23.0", optional = true }
mock = { version = "^5", optional = true}

[tool.poetry.extras]
test = ["pytest", "mock", "pytest-asyncio"]

model-platforms = [
    "litellm",
]

huggingface-agent = [
    "transformers",
    "diffusers",
    "accelerate",
    "datasets",
    "torch",
    "soundfile",
    "sentencepiece",
    "opencv-python",
]

encoders = [
    "sentence-transformers",
]

tools = [
    "beautifulsoup4",
    "docx2txt",
    "PyMuPDF",
    "wikipedia",
    "duckduckgo-search",
    "newspaper3k",
    "wolframalpha",
    "pyowm",
    "googlemaps",
    "requests_oauthlib",
    "prance",
    "openapi-spec-validator",
    "unstructured",
    "imageio",
    "pillow",
    "slack-sdk",
    "pydub",
    "pygithub",
    "pyTelegramBotAPI",
    "discord.py",
]

vector-databases = [
    "qdrant-client",
    "pymilvus",
]

graph-storages = [
    "neo4j",
]

kv-stroages = [
    "redis",
]

retrievers = [
    "rank-bm25",
    "cohere",
]

all = [
    # huggingface-agent
    "transformers",
    "diffusers",
    "accelerate",
    "datasets",
    "torch",
    "soundfile",
    "sentencepiece",
    "opencv-python",
    # tools
    "beautifulsoup4",
    "docx2txt",
    "pygithub",
    "pyTelegramBotAPI",
    "discord.py",
    "PyMuPDF",
    "wikipedia",
    "duckduckgo-search",
    "newspaper3k",
    "wolframalpha",
    "pyowm",
    "googlemaps",
    "requests_oauthlib",
    "prance",
    "openapi-spec-validator",
    "unstructured",
    "imageio",
    "slack-sdk",
    "pydub",
    "pillow",
    # vector-database
    "qdrant-client",
    "pymilvus",
    # retrievers
    "cohere",
    # encoders
    "sentence-transformers",
    # graph-storages
    "neo4j",
    # retrievers
    "rank-bm25",
    # model platforms
    "litellm",
    # kv-storages
    "redis",
]

[tool.poetry.group.dev]
optional = true
[tool.poetry.group.dev.dependencies]
ruff = "^0.4.1"
mypy = "^1.5.1"
toml = ">=0.10.2"
pre-commit = "^3"
pytest = "^7"
pytest-cov = "^4"
pytest-asyncio = "^0.23.0"
gradio = "^3"
mock = "^5"

# types
types-Pillow = "*"
types-Pygments = "*"
types-mock = "*"
types-regex = "*"
types-setuptools = "*"
types-tqdm = "*"
types-colorama = "^0"
types-requests = "^2"

[tool.poetry.group.docs]
optional = true
[tool.poetry.group.docs.dependencies]
sphinx = "^6"
sphinx_book_theme = "*"
recommonmark = "*"
docutils = "<0.20.0"

[tool.ruff]
line-length = 79
fix = true
target-version = "py39"

[tool.ruff.format]
quote-style = "preserve"

[tool.ruff.lint]
extend-select = [
    "I",    # isort
    "B",    # flake8-bugbear
    "C4",   # flake8-comprehensions
    "PGH",  # pygrep-hooks
    "RUF",  # ruff
    "E",
]

ignore = [
    "B028", # Warning without stacklevel
    "B904", # use 'raise ... from err'
    "B905", # use explicit 'strict=' parameter with 'zip()'
    "N818", #  Exception name should be named with an Error suffix
    "C416", # I think comprehension is more clear https://docs.astral.sh/ruff/rules/unnecessary-comprehension/
    "C408", # we have used lots of dict(...) instead of literal
]

[tool.ruff.lint.pydocstyle]
convention = "google"

[tool.ruff.lint.isort]
known-first-party = ["camel"]

[tool.pytest.ini_options]
pythonpath = ["."]
addopts = ["--strict-markers"]
markers = [
    "asyncio: mark a test as asyncio-based.",
    "very_slow: mark a very slow test to run only in full test mode",
    "model_backend: for tests that require OpenAI API key or a local LLM",
]

[tool.coverage.report]
include_namespace_packages = true

[[tool.mypy.overrides]]
module = [
    "transformers.*",
    "packaging.*",
    "tiktoken",
    "openai",
    "openai.error",
    "pytest",
    "_pytest.config",
    "_pytest.nodes",
    "numpy",
    "torch",
    "sqlalchemy",
    "google.cloud.sql.connector",
    "gradio",
    "database_connection",
    "huggingface_hub",
    "huggingface_hub.utils._errors",
    "wikipedia",
    "duckduckgo_search",
    "newspaper",
    "wolframalpha",
    "pyowm",
    "googlemaps",
    "requests_oauthlib",
    "prance",
    "openapi-spec-validator",
    "jsonschema.*",
    "bs4.*",
    "docx2txt",
    "PyMuPDF",
    "fitz",
    "qdrant_client.*",
    "unstructured.*",
    "imageio",
    "rank_bm25",
    "cohere",
    "sentence_transformers.*",
    "pymilvus",
    "pillow",
    "slack-sdk",
    "pydub",
    "pygithub",
    "litellm",
    "pyTelegramBotAPI",
    "discord.py",
]
ignore_missing_imports = true<|MERGE_RESOLUTION|>--- conflicted
+++ resolved
@@ -34,13 +34,8 @@
 colorama = "^0"
 jsonschema = "^4"
 protobuf = "^4"
-<<<<<<< HEAD
 pathlib = "^1.0.1"
-anthropic = "^0.28.0"
-=======
-pathlib = "^1.0.1"   
 anthropic = "^0.29.0"
->>>>>>> 6318c379
 docstring-parser = "^0.15"
 pydantic = ">=1.9,<3"
 curl_cffi = "0.6.2"
