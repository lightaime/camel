# =========== Copyright 2023 @ CAMEL-AI.org. All Rights Reserved. ===========
# Licensed under the Apache License, Version 2.0 (the “License”);
# you may not use this file except in compliance with the License.
# You may obtain a copy of the License at
#
#     http://www.apache.org/licenses/LICENSE-2.0
#
# Unless required by applicable law or agreed to in writing, software
# distributed under the License is distributed on an “AS IS” BASIS,
# WITHOUT WARRANTIES OR CONDITIONS OF ANY KIND, either express or implied.
# See the License for the specific language governing permissions and
# limitations under the License.
# =========== Copyright 2023 @ CAMEL-AI.org. All Rights Reserved. ===========
from abc import ABC, abstractmethod
from typing import Any, Dict, List

DEFAULT_TOP_K_RESULTS = 1


class BaseRetriever(ABC):
    r"""Abstract base class for implementing various types of information
    retrievers.
    """

    @abstractmethod
    def __init__(self) -> None:
        pass

    @abstractmethod
    def process(
        self,
        content_input_path: str,
        chunk_type: str = "chunk_by_title",
        **kwargs: Any,
    ) -> None:
        r"""Processes content from a file or URL, divides it into chunks by
        using `Unstructured IO`,then stored internally. This method must be
        called before executing queries with the retriever.

        Args:
            content_input_path (str): File path or URL of the content to be
                processed.
            chunk_type (str): Type of chunking going to apply. Defaults to
                "chunk_by_title".
            **kwargs (Any): Additional keyword arguments for content parsing.
        """
        pass

    @abstractmethod
<<<<<<< HEAD
    def query(self, query: str,
              top_k: int = DEFAULT_TOP_K_RESULTS) -> List[Dict[str, Any]]:
=======
    def query(
        self, query: str, top_k: int = DEFAULT_TOP_K_RESULTS, **kwargs: Any
    ) -> List[Dict[str, Any]]:
>>>>>>> 443a633a
        r"""Query the results. Subclasses should implement this
        method according to their specific needs.

        Args:
            query (str): Query string for information retriever.
            top_k (int, optional): The number of top results to return during
                retriever. Must be a positive integer. Defaults to
                `DEFAULT_TOP_K_RESULTS`.
        """
        pass<|MERGE_RESOLUTION|>--- conflicted
+++ resolved
@@ -47,14 +47,9 @@
         pass
 
     @abstractmethod
-<<<<<<< HEAD
-    def query(self, query: str,
-              top_k: int = DEFAULT_TOP_K_RESULTS) -> List[Dict[str, Any]]:
-=======
     def query(
-        self, query: str, top_k: int = DEFAULT_TOP_K_RESULTS, **kwargs: Any
+        self, query: str, top_k: int = DEFAULT_TOP_K_RESULTS
     ) -> List[Dict[str, Any]]:
->>>>>>> 443a633a
         r"""Query the results. Subclasses should implement this
         method according to their specific needs.
 
