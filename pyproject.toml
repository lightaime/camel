[build-system]
requires = ["poetry-core>=1.0.0"]
build-backend = "poetry.core.masonry.api"

[tool.poetry]
name = "camel-ai"
version = "0.2.13"
authors = ["CAMEL-AI.org"]
description = "Communicative Agents for AI Society Study"
readme = "README.md"
keywords = [
    "communicative-ai",
    "ai-societies",
    "artificial-intelligence",
    "deep-learning",
    "multi-agent-systems",
    "cooperative-ai",
    "natural-language-processing",
    "large-language-models",
]
packages = [
    { include = "camel" },
]
license = "Apache License 2.0"
homepage = "https://www.camel-ai.org/"
repository = "https://github.com/camel-ai/camel"
documentation = "https://docs.camel-ai.org"

[tool.poetry.dependencies]
httpx = ">=0.23.0,<0.27.3"
python = ">=3.10,<3.13"
numpy = "^1"
openai = "^1.45.0"
tiktoken = "^0.7.0"
colorama = "^0"
jsonschema = "^4"
protobuf = "^4"
pathlib = "^1.0.1"
docstring-parser = "^0.15"
pydantic = ">=1.9,<2.10"
eval-type-backport = "0.2.0"
curl_cffi = "0.6.2"
pandoc = "*"
pillow = "^11.0.0"

# model-platforms
litellm = { version = "^1.38.1", optional = true }
google-generativeai = { version = "^0.6.0", optional = true }
mistralai = { version = "^1.1.0", optional = true }
reka-api = { version = "^3.0.8", optional = true }
anthropic = { version = "^0.40.0", optional = true }
cohere = { version = "^5.11.0", optional = true }
fish-audio-sdk = { version = "^2024.12.5", optional = true }
sglang = { version = "^0.4.0", optional = true }

# huggingface-agent
transformers = { version = "^4", optional = true }
diffusers = { version = "^0", optional = true }
accelerate = { version = "^0", optional = true }
datasets = { version = "^2", optional = true }
torch = [
    { version = "^2", optional = true, markers = "platform_system != 'Darwin' or platform_machine == 'arm64'" },
    # Torch 2.2.1 is used on non-arm64 macOS systems.
    { version = "2.2.1", optional = true, markers = "platform_system == 'Darwin' and platform_machine != 'arm64'" }
]
soundfile = { version = "^0", optional = true }
sentencepiece = { version = "^0", optional = true }
opencv-python = { version = "^4", optional = true }

# tools
outlines = { version = "^0.1.7", optional = true }
beautifulsoup4 = { version = "^4", optional = true }
docx2txt = { version = "^0.8", optional = true }
PyMuPDF = { version = "^1.22.5", optional = true }
wikipedia = { version = "^1", optional = true }
duckduckgo-search = { version = "^6.2.12", optional = true }
newspaper3k = { version = "^0.2.8", optional = true }
wolframalpha = { version = "^5.0.0", optional = true }
pyowm = { version = "^3.3.0", optional = true }
googlemaps = { version = "^4.10.0", optional = true }
requests_oauthlib = { version = "^1.3.1", optional = true }
prance = { version = "^23.6.21.0", optional = true }
openapi-spec-validator = { version = "^0.7.1", optional = true }
firecrawl-py = { version = "^1.0.0", optional = true }
slack-sdk = { version = "^3.27.2", optional = true }
slack-bolt = { version = "^1.20.1", optional = true }
pydub = { version = "^0.25.1", optional = true }
pygithub = { version = "^2.3.0", optional = true }
imageio = { extras = ["pyav"], version = "^2.34.2", optional = true }
e2b-code-interpreter = { version = "^1.0.3", optional = true }
pyTelegramBotAPI = { version = "^4.18.0", optional = true }
"discord.py" = { version = "^2.3.2", optional = true }
docker = { version = "^7.1.0", optional = true }
agentops = { version = "^0.3.21", optional = true }
azure-storage-blob = { version = "^12.21.0", optional = true }
google-cloud-storage = { version = "^2.18.0", optional = true }
botocore = { version = "^1.35.3", optional = true }
nltk = { version = "3.9.1", optional = true }
asknews = { version = "^0.7.54", optional = true }
praw = { version = "^7.7.1", optional = true }
textblob = { version = "^0.17.1", optional = true }
datacommons = { version = "^1.4.3", optional = true }
datacommons_pandas = { version = "^0.0.3", optional = true }
tavily-python = { version = "^0.5.0", optional = true }
scholarly = { extras = ["tor"], version = "1.7.11", optional = true }
arxiv = { version = "^2.1.3", optional = true }
arxiv2text = { version = "^0.1.14", optional = true }
jupyter_client = { version = "^8.6.2", optional = true }
ipykernel = { version = "^6.0.0", optional = true }
pdfplumber = { version = "^0.11.0", optional = true }
apify_client = { version = "^1.8.1", optional = true }
notion-client = { version = "^2.2.1", optional = true }
stripe = { version = "^11.3.0", optional = true }
yt-dlp = { version = "^2024.11.4", optional = true }
ffmpeg-python = { version = "^0.2.0", optional = true }
pyyaml = { version = "^6.0.2", optional = true }
unstructured = { extras = ["all-docs"], version = "0.16.11", optional = true }

# encoders
sentence-transformers = { version = "^3.0.1", optional = true }

# vector-databases
qdrant-client = { version = "^1.9.0", optional = true }
pymilvus = { version = "^2.4.0", optional = true }

# graph-storages
neo4j = { version = "^5.18.0", optional = true }
nebula3-python = { version = "3.8.2", optional = true }

# key-value-storages
redis = { version = "^5.0.6", optional = true }

# retrievers
rank-bm25 = { version = "^0.2.2", optional = true }

# test
pytest = { version = "^7", optional = true }
pytest-asyncio = { version = "^0.23.0", optional = true }
mock = { version = "^5", optional = true}

[tool.poetry.extras]
test = ["pytest", "mock", "pytest-asyncio"]

rag = [
    "sentence-transformers",
    "qdrant-client",
    "pymilvus",
    "neo4j",
    "nebula3-python",
    "rank-bm25",
    "cohere",
    "unstructured"
]

search_tools = [
    "duckduckgo-search",
    "wikipedia",
    "wolframalpha",
    "tavily-python",
]

model-platforms = [
    "litellm",
    "google-generativeai",
    "mistralai",
    "reka-api",
    "anthropic",
    "cohere",
    "fish-audio-sdk",
    'sglang',
]

huggingface-agent = [
    "transformers",
    "diffusers",
    "accelerate",
    "datasets",
    "torch",
    "soundfile",
    "sentencepiece",
    "opencv-python",
]

encoders = [
    "sentence-transformers",
]

tools = [
    "beautifulsoup4",
    "docx2txt",
    "functools",
    "PyMuPDF",
    "wikipedia",
    "duckduckgo-search",
    "newspaper3k",
    "wolframalpha",
    "pyowm",
    "googlemaps",
    "requests_oauthlib",
    "prance",
    "openapi-spec-validator",
<<<<<<< HEAD
    "unstructured",
    "outlines",
=======
>>>>>>> d779a060
    "e2b-code-interpreter",
    "firecrawl-py",
    "arxiv",
    "arxiv2text",
    "nltk",
    "imageio",
    "pillow",
    "slack-sdk",
    "slack-bolt",
    "pydub",
    "pygithub",
    "pyTelegramBotAPI",
    "discord.py",
    "docker",
    "jupyter_client",
    "ipykernel",
    "agentops",
    "asknews",
    "praw",
    "textblob",
    "datacommons",
    "datacommons_pandas",
    "scholarly",
    "pdfplumber",
    "apify_client",
    "notion-client",
    "stripe",
    "yt-dlp",
    "ffmpeg-python",
    "pyyaml",
]

vector-databases = [
    "qdrant-client",
    "pymilvus",
]

graph-storages = [
    "neo4j",
    "nebula3-python",
]

kv-stroages = [
    "redis",
]

object-storages = [
    "azure-storage-blob",
    "google-cloud-storage",
    "botocore",
]

retrievers = [
    "rank-bm25",
    "cohere",
]

runtime = [
    "docker",
    "fastapi",
    "uvicorn",
]

all = [
    # huggingface-agent
    "transformers",
    "diffusers",
    "accelerate",
    "datasets",
    "torch",
    "soundfile",
    "sentencepiece",
    "opencv-python",
    # tools
    "beautifulsoup4",
    "docx2txt",
    "pygithub",
    "pyTelegramBotAPI",
    "discord.py",
    "PyMuPDF",
    "wikipedia",
    "duckduckgo-search",
    "newspaper3k",
    "wolframalpha",
    "pyowm",
    "googlemaps",
    "requests_oauthlib",
    "prance",
    "openapi-spec-validator",
<<<<<<< HEAD
    "unstructured",
    "outlines",
=======
>>>>>>> d779a060
    "e2b-code-interpreter",
    "nltk",
    "firecrawl-py",
    "arxiv",
    "arxiv2text",
    "imageio",
    "slack-sdk",
    "slack-bolt",
    "pydub",
    "pillow",
    "docker",
    "jupyter_client",
    "ipykernel",
    "agentops",
    "praw",
    "textblob",
    "asknews",
    "scholarly",
    "pdfplumber",
    "notion-client",
    "yt-dlp",
    "ffmpeg-python",
    "pyyaml",
    "datacommons",
    "datacommons_pandas",
    "tavily-python",
    "apify_client",
    "fastapi",
    "uvicorn",
    "stripe",
    "unstructured",
    # vector-database
    "qdrant-client",
    "pymilvus",
    # retrievers
    "cohere",
    # encoders
    "sentence-transformers",
    # graph-storages
    "neo4j",
    "nebula3-python",
    # retrievers
    "rank-bm25",
    # model platforms
    "litellm",
    "mistralai",
    "cohere",
    "fish-audio-sdk",
    "google-generativeai",
    "anthropic",
    "reka-api",
    "sglang",
    # kv-storages
    "redis",
    # object-storages
    "azure-storage-blob",
    "google-cloud-storage",
    "botocore",
]

[tool.poetry.group.dev]
optional = true
[tool.poetry.group.dev.dependencies]
ruff = "^0.4.1"
mypy = "^1.5.1"
toml = ">=0.10.2"
pre-commit = "^3"
pytest = "^7"
pytest-cov = "^4"
pytest-asyncio = "^0.23.0"
gradio = "^3"
mock = "^5"

# types
types-Pillow = "*"
types-Pygments = "*"
types-mock = "*"
types-regex = "*"
types-setuptools = "*"
types-tqdm = "*"
types-colorama = "^0"
types-requests = "^2"
types-PyYAML = "^6"

[tool.poetry.group.docs]
optional = true
[tool.poetry.group.docs.dependencies]
sphinx = "^7"
sphinx_book_theme = "*"
docutils = "<0.20.0"
myst-parser = "*"
nbsphinx = "*"

[tool.ruff]
line-length = 79
fix = true
target-version = "py39"

[tool.ruff.format]
quote-style = "preserve"

[tool.ruff.lint]
extend-select = [
    "I", # isort
    "B", # flake8-bugbear
    "C4", # flake8-comprehensions
    "PGH", # pygrep-hooks
    "RUF", # ruff
    "E",
]

ignore = [
    "B028", # Warning without stacklevel
    "B904", # use 'raise ... from err'
    "B905", # use explicit 'strict=' parameter with 'zip()'
    "N818", #  Exception name should be named with an Error suffix
    "C416", # I think comprehension is more clear https://docs.astral.sh/ruff/rules/unnecessary-comprehension/
    "C408", # we have used lots of dict(...) instead of literal
]

[tool.ruff.lint.pydocstyle]
convention = "google"

[tool.ruff.lint.isort]
known-first-party = ["camel"]

[tool.pytest.ini_options]
pythonpath = ["."]
addopts = ["--strict-markers"]
markers = [
    "asyncio: mark a test as asyncio-based.",
    "very_slow: mark a very slow test to run only in full test mode",
    "model_backend: for tests that require OpenAI API key or a local LLM",
]

[tool.coverage.report]
include_namespace_packages = true

[[tool.mypy.overrides]]
module = [
    "transformers.*",
    "packaging.*",
    "tiktoken",
    "openai",
    "openai.error",
    "anthropic",
    "pytest",
    "_pytest.config",
    "_pytest.nodes",
    "numpy",
    "torch",
    "sqlalchemy",
    "google.cloud.sql.connector",
    "gradio",
    "database_connection",
    "huggingface_hub",
    "huggingface_hub.utils._errors",
    "huggingface_hub.errors",
    "wikipedia",
    "duckduckgo_search",
    "newspaper",
    "wolframalpha",
    "pyowm",
    "googlemaps",
    "requests_oauthlib",
    "prance",
    "openapi-spec-validator",
    "jsonschema.*",
    "bs4.*",
    "docx2txt",
    "PyMuPDF",
    "fitz",
    "qdrant_client.*",
    "nltk",
    "e2b_code_interpreter",
    "firecrawl",
    "imageio",
    "rank_bm25",
    "cohere",
    "fish_audio_sdk",
    "sentence_transformers.*",
    "pymilvus",
    "pillow",
    "slack-sdk",
    "slack-bolt",
    "pydub",
    "pygithub",
    "litellm",
    "pyTelegramBotAPI",
    "discord.py",
    "docker.*",
    "google.*",
    "google_generativeai",
    "mistralai",
    "cohere",
    "fish-audio-sdk",
    "reka-api",
    "sglang",
    "agentops",
    "botocore.*",
    "asknews",
    "arxiv",
    "arxiv2text",
    "praw",
    "textblob",
    "datacommons",
    "datacommons_pandas",
    "tavily-python",
    "scholarly",
    "notion-client",
    "ffmpeg",
    "yt_dlp",
]
ignore_missing_imports = true<|MERGE_RESOLUTION|>--- conflicted
+++ resolved
@@ -199,11 +199,8 @@
     "requests_oauthlib",
     "prance",
     "openapi-spec-validator",
-<<<<<<< HEAD
     "unstructured",
     "outlines",
-=======
->>>>>>> d779a060
     "e2b-code-interpreter",
     "firecrawl-py",
     "arxiv",
@@ -293,11 +290,8 @@
     "requests_oauthlib",
     "prance",
     "openapi-spec-validator",
-<<<<<<< HEAD
     "unstructured",
     "outlines",
-=======
->>>>>>> d779a060
     "e2b-code-interpreter",
     "nltk",
     "firecrawl-py",
