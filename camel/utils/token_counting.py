--- conflicted
+++ resolved
@@ -47,10 +47,7 @@
 EXTRA_TOKENS = 85
 
 logger = get_logger(__name__)
-<<<<<<< HEAD
-=======
-
->>>>>>> d9fec49a
+
 
 def get_model_encoding(value_for_tiktoken: str):
     r"""Get model encoding from tiktoken.
