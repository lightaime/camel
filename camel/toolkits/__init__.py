# =========== Copyright 2023 @ CAMEL-AI.org. All Rights Reserved. ===========
# Licensed under the Apache License, Version 2.0 (the “License”);
# you may not use this file except in compliance with the License.
# You may obtain a copy of the License at
#
#     http://www.apache.org/licenses/LICENSE-2.0
#
# Unless required by applicable law or agreed to in writing, software
# distributed under the License is distributed on an “AS IS” BASIS,
# WITHOUT WARRANTIES OR CONDITIONS OF ANY KIND, either express or implied.
# See the License for the specific language governing permissions and
# limitations under the License.
# =========== Copyright 2023 @ CAMEL-AI.org. All Rights Reserved. ===========
# ruff: noqa: I001
from .openai_function import (
    OpenAIFunction,
    get_openai_function_schema,
    get_openai_tool_schema,
)
from .open_api_specs.security_config import openapi_security_config

<<<<<<< HEAD
from .google_maps_toolkit import MAP_FUNCS, GoogleMapsToolkit
from .math_toolkit import MATH_FUNCS, MathToolkit
from .open_api_toolkit import OPENAPI_FUNCS, OpenAPIToolkit
from .retrieval_toolkit import RETRIEVAL_FUNCS, RetrievalToolkit
from .search_toolkit import SEARCH_FUNCS, SearchToolkit
from .twitter_toolkit import TWITTER_FUNCS, TwitterToolkit
from .weather_toolkit import WEATHER_FUNCS, WeatherToolkit
from .slack_toolkit import SLACK_FUNCS, SlackToolkit
from .dalle_toolkit import DALLE_FUNCS, DalleToolkit
from .linkedin_toolkit import LINKEDIN_FUNCS, LinkedInToolkit
from .video_toolkit import VIDEO_DOWNLOAD_FUNCS, VideoDownloaderToolkit
=======
from .google_maps_toolkit import GoogleMapsToolkit
from .math_toolkit import MathToolkit, MATH_FUNCS
from .open_api_toolkit import OpenAPIToolkit
from .retrieval_toolkit import RetrievalToolkit
from .search_toolkit import SearchToolkit, SEARCH_FUNCS
from .twitter_toolkit import TwitterToolkit
from .weather_toolkit import WeatherToolkit, WEATHER_FUNCS
from .slack_toolkit import SlackToolkit
from .dalle_toolkit import DalleToolkit, DALLE_FUNCS
from .linkedin_toolkit import LinkedInToolkit
from .reddit_toolkit import RedditToolkit
>>>>>>> c718e0c4

from .code_execution import CodeExecutionToolkit
from .github_toolkit import GithubToolkit

__all__ = [
    'OpenAIFunction',
    'get_openai_function_schema',
    'get_openai_tool_schema',
    'openapi_security_config',
<<<<<<< HEAD
    'MATH_FUNCS',
    'MAP_FUNCS',
    'OPENAPI_FUNCS',
    'RETRIEVAL_FUNCS',
    'SEARCH_FUNCS',
    'TWITTER_FUNCS',
    'WEATHER_FUNCS',
    'SLACK_FUNCS',
    'DALLE_FUNCS',
    'LINKEDIN_FUNCS',
    'VIDEO_DOWNLOAD_FUNCS',
    'BaseToolkit',
=======
>>>>>>> c718e0c4
    'GithubToolkit',
    'MathToolkit',
    'GoogleMapsToolkit',
    'SearchToolkit',
    'SlackToolkit',
    'DalleToolkit',
    'TwitterToolkit',
    'WeatherToolkit',
    'RetrievalToolkit',
    'OpenAPIToolkit',
    'LinkedInToolkit',
    'RedditToolkit',
    'CodeExecutionToolkit',
<<<<<<< HEAD
    'VideoDownloaderToolkit',
=======
    'MATH_FUNCS',
    'SEARCH_FUNCS',
    'WEATHER_FUNCS',
    'DALLE_FUNCS',
>>>>>>> c718e0c4
]<|MERGE_RESOLUTION|>--- conflicted
+++ resolved
@@ -19,19 +19,6 @@
 )
 from .open_api_specs.security_config import openapi_security_config
 
-<<<<<<< HEAD
-from .google_maps_toolkit import MAP_FUNCS, GoogleMapsToolkit
-from .math_toolkit import MATH_FUNCS, MathToolkit
-from .open_api_toolkit import OPENAPI_FUNCS, OpenAPIToolkit
-from .retrieval_toolkit import RETRIEVAL_FUNCS, RetrievalToolkit
-from .search_toolkit import SEARCH_FUNCS, SearchToolkit
-from .twitter_toolkit import TWITTER_FUNCS, TwitterToolkit
-from .weather_toolkit import WEATHER_FUNCS, WeatherToolkit
-from .slack_toolkit import SLACK_FUNCS, SlackToolkit
-from .dalle_toolkit import DALLE_FUNCS, DalleToolkit
-from .linkedin_toolkit import LINKEDIN_FUNCS, LinkedInToolkit
-from .video_toolkit import VIDEO_DOWNLOAD_FUNCS, VideoDownloaderToolkit
-=======
 from .google_maps_toolkit import GoogleMapsToolkit
 from .math_toolkit import MathToolkit, MATH_FUNCS
 from .open_api_toolkit import OpenAPIToolkit
@@ -42,8 +29,8 @@
 from .slack_toolkit import SlackToolkit
 from .dalle_toolkit import DalleToolkit, DALLE_FUNCS
 from .linkedin_toolkit import LinkedInToolkit
+from .video_toolkit import VIDEO_DOWNLOAD_FUNCS, VideoDownloaderToolkit
 from .reddit_toolkit import RedditToolkit
->>>>>>> c718e0c4
 
 from .code_execution import CodeExecutionToolkit
 from .github_toolkit import GithubToolkit
@@ -53,7 +40,6 @@
     'get_openai_function_schema',
     'get_openai_tool_schema',
     'openapi_security_config',
-<<<<<<< HEAD
     'MATH_FUNCS',
     'MAP_FUNCS',
     'OPENAPI_FUNCS',
@@ -66,8 +52,6 @@
     'LINKEDIN_FUNCS',
     'VIDEO_DOWNLOAD_FUNCS',
     'BaseToolkit',
-=======
->>>>>>> c718e0c4
     'GithubToolkit',
     'MathToolkit',
     'GoogleMapsToolkit',
@@ -81,12 +65,9 @@
     'LinkedInToolkit',
     'RedditToolkit',
     'CodeExecutionToolkit',
-<<<<<<< HEAD
     'VideoDownloaderToolkit',
-=======
     'MATH_FUNCS',
     'SEARCH_FUNCS',
     'WEATHER_FUNCS',
     'DALLE_FUNCS',
->>>>>>> c718e0c4
 ]