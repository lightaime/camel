--- conflicted
+++ resolved
@@ -35,9 +35,9 @@
 types-requests = "^2"
 bs4 = "^0"
 protobuf = "^4"
-docx2txt = "^0.8" 
-PyMuPDF = "^1.22.5"  
-pathlib = "^1.0.1"   
+docx2txt = "^0.8"
+PyMuPDF = "^1.22.5"
+pathlib = "^1.0.1"
 
 transformers = { version = "^4", optional = true }
 diffusers = { version = "^0", optional = true }
@@ -139,11 +139,8 @@
     "wikipedia",
     "jsonschema.*",
     "bs4.*",
-<<<<<<< HEAD
-=======
     "docx2txt",
     "PyMuPDF",
-    "fitz"
->>>>>>> 03b7d274
+    "fitz",
 ]
 ignore_missing_imports = true