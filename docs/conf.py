# =========== Copyright 2023 @ CAMEL-AI.org. All Rights Reserved. ===========
# Licensed under the Apache License, Version 2.0 (the “License”);
# you may not use this file except in compliance with the License.
# You may obtain a copy of the License at
#
#     http://www.apache.org/licenses/LICENSE-2.0
#
# Unless required by applicable law or agreed to in writing, software
# distributed under the License is distributed on an “AS IS” BASIS,
# WITHOUT WARRANTIES OR CONDITIONS OF ANY KIND, either express or implied.
# See the License for the specific language governing permissions and
# limitations under the License.
# =========== Copyright 2023 @ CAMEL-AI.org. All Rights Reserved. ===========
# Configuration file for the Sphinx documentation builder.
#
# For the full list of built-in configuration values, see the documentation:
# https://www.sphinx-doc.org/en/master/usage/configuration.html

# -- Project information -----------------------------------------------------
# https://www.sphinx-doc.org/en/master/usage/configuration.html#project-information

import os
import sys

sys.path.insert(0, os.path.abspath('..'))

<<<<<<< HEAD
project = ''
copyright = '2024, CAMEL-AI.org'
author = 'CAMEL-AI.org'
release = 'V0.2.0'
=======
project = 'CAMEL'
copyright = '2024, CAMEL-AI.org'
author = 'CAMEL-AI.org'
release = '0.2.9'
>>>>>>> 5a2e4e2e

html_favicon = 'misc/favicon.png'

# -- General configuration ---------------------------------------------------
# https://www.sphinx-doc.org/en/master/usage/configuration.html#general-configuration

source_suffix = ['.rst', '.md']


extensions = [
    'sphinx.ext.autodoc',
    'sphinx.ext.viewcode',
    'sphinx.ext.napoleon',
<<<<<<< HEAD
    'sphinxawesome_theme',
    'myst_parser',
=======
    'myst_parser',
    'nbsphinx',
>>>>>>> 5a2e4e2e
]

templates_path = ['_templates']
exclude_patterns = ['_build', 'Thumbs.db', '.DS_Store']

# -- Options for HTML output -------------------------------------------------
# https://www.sphinx-doc.org/en/master/usage/configuration.html#options-for-html-output
html_permalinks_icon = "<span>^</span>"
html_theme = "sphinxawesome_theme"

# Update theme options for sphinx_awesome_theme
html_theme_options = {
<<<<<<< HEAD
    "navbar_start": ["navbar-logo"],
    "navbar_center": ["navbar-nav"],
    "navbar_end": ["navbar-icon-links"],
    "navbar_persistent": ["search-button"],
    "logo_light": "_static/logo_primary_light.svg",
    "logo_dark": "_static/logo_primary_dark.svg",
}

html_search_language = 'en'

html_static_path = ['_static']
html_css_files = [
    'custom.css',
]
=======
    "logo": {
        "text": f"CAMEL {release}",
        "image_light": "https://raw.githubusercontent.com/camel-ai/camel/master/misc/logo_light.png",
        "image_dark": "https://raw.githubusercontent.com/camel-ai/camel/master/misc/logo_light.png",
    }
}

nbsphinx_execute = 'never'
nbsphinx_allow_errors = True
nbsphinx_prolog = r"""
.. raw:: html

    <style>
    div.nbinput div.prompt,
    div.nboutput div.prompt {
        display: none;
    }
    </style>
"""
>>>>>>> 5a2e4e2e
<|MERGE_RESOLUTION|>--- conflicted
+++ resolved
@@ -24,17 +24,10 @@
 
 sys.path.insert(0, os.path.abspath('..'))
 
-<<<<<<< HEAD
-project = ''
-copyright = '2024, CAMEL-AI.org'
-author = 'CAMEL-AI.org'
-release = 'V0.2.0'
-=======
 project = 'CAMEL'
 copyright = '2024, CAMEL-AI.org'
 author = 'CAMEL-AI.org'
 release = '0.2.9'
->>>>>>> 5a2e4e2e
 
 html_favicon = 'misc/favicon.png'
 
@@ -48,13 +41,9 @@
     'sphinx.ext.autodoc',
     'sphinx.ext.viewcode',
     'sphinx.ext.napoleon',
-<<<<<<< HEAD
     'sphinxawesome_theme',
     'myst_parser',
-=======
-    'myst_parser',
     'nbsphinx',
->>>>>>> 5a2e4e2e
 ]
 
 templates_path = ['_templates']
@@ -67,22 +56,6 @@
 
 # Update theme options for sphinx_awesome_theme
 html_theme_options = {
-<<<<<<< HEAD
-    "navbar_start": ["navbar-logo"],
-    "navbar_center": ["navbar-nav"],
-    "navbar_end": ["navbar-icon-links"],
-    "navbar_persistent": ["search-button"],
-    "logo_light": "_static/logo_primary_light.svg",
-    "logo_dark": "_static/logo_primary_dark.svg",
-}
-
-html_search_language = 'en'
-
-html_static_path = ['_static']
-html_css_files = [
-    'custom.css',
-]
-=======
     "logo": {
         "text": f"CAMEL {release}",
         "image_light": "https://raw.githubusercontent.com/camel-ai/camel/master/misc/logo_light.png",
@@ -101,5 +74,4 @@
         display: none;
     }
     </style>
-"""
->>>>>>> 5a2e4e2e
+"""