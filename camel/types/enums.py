# ========= Copyright 2023-2024 @ CAMEL-AI.org. All Rights Reserved. =========
# Licensed under the Apache License, Version 2.0 (the "License");
# you may not use this file except in compliance with the License.
# You may obtain a copy of the License at
#
#     http://www.apache.org/licenses/LICENSE-2.0
#
# Unless required by applicable law or agreed to in writing, software
# distributed under the License is distributed on an "AS IS" BASIS,
# WITHOUT WARRANTIES OR CONDITIONS OF ANY KIND, either express or implied.
# See the License for the specific language governing permissions and
# limitations under the License.
# ========= Copyright 2023-2024 @ CAMEL-AI.org. All Rights Reserved. =========
import os
from enum import Enum, EnumMeta
from typing import cast

from camel.types.unified_model_type import UnifiedModelType


class RoleType(Enum):
    ASSISTANT = "assistant"
    USER = "user"
    CRITIC = "critic"
    EMBODIMENT = "embodiment"
    DEFAULT = "default"


class ModelType(UnifiedModelType, Enum):
    DEFAULT = os.getenv("DEFAULT_MODEL_TYPE", "gpt-4o-mini")

    GPT_3_5_TURBO = "gpt-3.5-turbo"
    GPT_4 = "gpt-4"
    GPT_4_TURBO = "gpt-4-turbo"
    GPT_4O = "gpt-4o"
    GPT_4O_MINI = "gpt-4o-mini"
    O1 = "o1"
    O1_PREVIEW = "o1-preview"
    O1_MINI = "o1-mini"
    O3_MINI = "o3-mini"

    GLM_4 = "glm-4"
    GLM_4V = 'glm-4v'
    GLM_3_TURBO = "glm-3-turbo"

    # Groq platform models
    GROQ_LLAMA_3_1_8B = "llama-3.1-8b-instant"
    GROQ_LLAMA_3_3_70B = "llama-3.3-70b-versatile"
    GROQ_LLAMA_3_3_70B_PREVIEW = "llama-3.3-70b-specdec"
    GROQ_LLAMA_3_8B = "llama3-8b-8192"
    GROQ_LLAMA_3_70B = "llama3-70b-8192"
    GROQ_MIXTRAL_8_7B = "mixtral-8x7b-32768"
    GROQ_GEMMA_2_9B_IT = "gemma2-9b-it"

    # TogetherAI platform models support tool calling
    TOGETHER_LLAMA_3_1_8B = "meta-llama/Meta-Llama-3.1-8B-Instruct-Turbo"
    TOGETHER_LLAMA_3_1_70B = "meta-llama/Meta-Llama-3.1-70B-Instruct-Turbo"
    TOGETHER_LLAMA_3_1_405B = "meta-llama/Meta-Llama-3.1-405B-Instruct-Turbo"
    TOGETHER_LLAMA_3_3_70B = "meta-llama/Llama-3.3-70B-Instruct-Turbo"
    TOGETHER_MIXTRAL_8_7B = "mistralai/Mixtral-8x7B-Instruct-v0.1"
    TOGETHER_MISTRAL_7B = "mistralai/Mistral-7B-Instruct-v0.1"

    # SambaNova Cloud platform models support tool calling
    SAMBA_LLAMA_3_1_8B = "Meta-Llama-3.1-8B-Instruct"
    SAMBA_LLAMA_3_1_70B = "Meta-Llama-3.1-70B-Instruct"
    SAMBA_LLAMA_3_1_405B = "Meta-Llama-3.1-405B-Instruct"

    # SGLang models support tool calling
    SGLANG_LLAMA_3_1_8B = "meta-llama/Meta-Llama-3.1-8B-Instruct"
    SGLANG_LLAMA_3_1_70B = "meta-llama/Meta-Llama-3.1-70B-Instruct"
    SGLANG_LLAMA_3_1_405B = "meta-llama/Meta-Llama-3.1-405B-Instruct"
    SGLANG_LLAMA_3_2_1B = "meta-llama/Llama-3.2-1B-Instruct"
    SGLANG_MIXTRAL_NEMO = "mistralai/Mistral-Nemo-Instruct-2407"
    SGLANG_MISTRAL_7B = "mistralai/Mistral-7B-Instruct-v0.3"
    SGLANG_QWEN_2_5_7B = "Qwen/Qwen2.5-7B-Instruct"
    SGLANG_QWEN_2_5_32B = "Qwen/Qwen2.5-32B-Instruct"
    SGLANG_QWEN_2_5_72B = "Qwen/Qwen2.5-72B-Instruct"

    STUB = "stub"

    # Legacy anthropic models
    # NOTE: anthropic legacy models only Claude 2.1 has system prompt support
    CLAUDE_2_1 = "claude-2.1"
    CLAUDE_2_0 = "claude-2.0"
    CLAUDE_INSTANT_1_2 = "claude-instant-1.2"

    # Claude3 models
    CLAUDE_3_OPUS = "claude-3-opus-latest"
    CLAUDE_3_SONNET = "claude-3-sonnet-20240229"
    CLAUDE_3_HAIKU = "claude-3-haiku-20240307"
    CLAUDE_3_5_SONNET = "claude-3-5-sonnet-latest"
    CLAUDE_3_5_HAIKU = "claude-3-5-haiku-latest"

    # Nvidia models
    NVIDIA_NEMOTRON_340B_INSTRUCT = "nvidia/nemotron-4-340b-instruct"
    NVIDIA_NEMOTRON_340B_REWARD = "nvidia/nemotron-4-340b-reward"
    NVIDIA_YI_LARGE = "01-ai/yi-large"
    NVIDIA_MISTRAL_LARGE = "mistralai/mistral-large"
    NVIDIA_MIXTRAL_8X7B = "mistralai/mixtral-8x7b-instruct"
    NVIDIA_LLAMA3_70B = "meta/llama3-70b"
    NVIDIA_LLAMA3_1_8B_INSTRUCT = "meta/llama-3.1-8b-instruct"
    NVIDIA_LLAMA3_1_70B_INSTRUCT = "meta/llama-3.1-70b-instruct"
    NVIDIA_LLAMA3_1_405B_INSTRUCT = "meta/llama-3.1-405b-instruct"
    NVIDIA_LLAMA3_2_1B_INSTRUCT = "meta/llama-3.2-1b-instruct"
    NVIDIA_LLAMA3_2_3B_INSTRUCT = "meta/llama-3.2-3b-instruct"
    NVIDIA_LLAMA3_3_70B_INSTRUCT = "meta/llama-3.3-70b-instruct"

    # Gemini models
    GEMINI_1_5_FLASH = "gemini-1.5-flash"
    GEMINI_1_5_PRO = "gemini-1.5-pro"
    GEMINI_EXP_1114 = "gemini-exp-1114"

    # Mistral AI models
    MISTRAL_3B = "ministral-3b-latest"
    MISTRAL_7B = "open-mistral-7b"
    MISTRAL_8B = "ministral-8b-latest"
    MISTRAL_CODESTRAL = "codestral-latest"
    MISTRAL_CODESTRAL_MAMBA = "open-codestral-mamba"
    MISTRAL_LARGE = "mistral-large-latest"
    MISTRAL_MIXTRAL_8x7B = "open-mixtral-8x7b"
    MISTRAL_MIXTRAL_8x22B = "open-mixtral-8x22b"
    MISTRAL_NEMO = "open-mistral-nemo"
    MISTRAL_PIXTRAL_12B = "pixtral-12b-2409"

    # Reka models
    REKA_CORE = "reka-core"
    REKA_FLASH = "reka-flash"
    REKA_EDGE = "reka-edge"

    # Cohere models
    COHERE_COMMAND_R_PLUS = "command-r-plus"
    COHERE_COMMAND_R = "command-r"
    COHERE_COMMAND_LIGHT = "command-light"
    COHERE_COMMAND = "command"
    COHERE_COMMAND_NIGHTLY = "command-nightly"

    # Qwen models (Aliyun)
    QWEN_MAX = "qwen-max"
    QWEN_PLUS = "qwen-plus"
    QWEN_TURBO = "qwen-turbo"
    QWEN_LONG = "qwen-long"
    QWEN_VL_MAX = "qwen-vl-max"
    QWEN_VL_PLUS = "qwen-vl-plus"
    QWEN_MATH_PLUS = "qwen-math-plus"
    QWEN_MATH_TURBO = "qwen-math-turbo"
    QWEN_CODER_TURBO = "qwen-coder-turbo"
    QWEN_2_5_CODER_32B = "qwen2.5-coder-32b-instruct"
    QWEN_2_5_72B = "qwen2.5-72b-instruct"
    QWEN_2_5_32B = "qwen2.5-32b-instruct"
    QWEN_2_5_14B = "qwen2.5-14b-instruct"
    QWEN_QWQ_32B = "qwq-32b-preview"

    # Yi models (01-ai)
    YI_LIGHTNING = "yi-lightning"
    YI_LARGE = "yi-large"
    YI_MEDIUM = "yi-medium"
    YI_LARGE_TURBO = "yi-large-turbo"
    YI_VISION = "yi-vision"
    YI_MEDIUM_200K = "yi-medium-200k"
    YI_SPARK = "yi-spark"
    YI_LARGE_RAG = "yi-large-rag"
    YI_LARGE_FC = "yi-large-fc"

    # DeepSeek models
    DEEPSEEK_CHAT = "deepseek-chat"
    DEEPSEEK_REASONER = "deepseek-reasoner"
    # InternLM models
    INTERNLM3_LATEST = "internlm3-latest"
    INTERNLM3_8B_INSTRUCT = "internlm3-8b-instruct"
    INTERNLM2_5_LATEST = "internlm2.5-latest"
    INTERNLM2_PRO_CHAT = "internlm2-pro-chat"

<<<<<<< HEAD
    # SiliconFlow models
    SILICONFLOW_DEEPSEEK_V2_5 = "deepseek-ai/DeepSeek-V2.5"
    SILICONFLOW_DEEPSEEK_V3 = "deepseek-ai/DeepSeek-V3"
    SILICONFLOW_INTERN_LM2_5_20B_CHAT = "internlm/internlm2_5-20b-chat"
    SILICONFLOW_INTERN_LM2_5_7B_CHAT = "internlm/internlm2_5-7b-chat"
    SILICONFLOW_PRO_INTERN_LM2_5_7B_CHAT = "Pro/internlm/internlm2_5-7b-chat"
    SILICONFLOW_QWEN2_5_72B_INSTRUCT = "Qwen/Qwen2.5-72B-Instruct"
    SILICONFLOW_QWEN2_5_32B_INSTRUCT = "Qwen/Qwen2.5-32B-Instruct"
    SILICONFLOW_QWEN2_5_14B_INSTRUCT = "Qwen/Qwen2.5-14B-Instruct"
    SILICONFLOW_QWEN2_5_7B_INSTRUCT = "Qwen/Qwen2.5-7B-Instruct"
    SILICONFLOW_PRO_QWEN2_5_7B_INSTRUCT = "Pro/Qwen/Qwen2.5-7B-Instruct"
    SILICONFLOW_THUDM_GLM_4_9B_CHAT = "THUDM/glm-4-9b-chat"
    SILICONFLOW_PRO_THUDM_GLM_4_9B_CHAT = "Pro/THUDM/glm-4-9b-chat"
=======
    # Moonshot models
    MOONSHOT_V1_8K = "moonshot-v1-8k"
    MOONSHOT_V1_32K = "moonshot-v1-32k"
    MOONSHOT_V1_128K = "moonshot-v1-128k"
>>>>>>> 28bc3144

    def __str__(self):
        return self.value

    def __new__(cls, value) -> "ModelType":
        return cast("ModelType", UnifiedModelType.__new__(cls, value))

    @property
    def value_for_tiktoken(self) -> str:
        if self.is_openai:
            return self.value
        return "gpt-4o-mini"

    @property
    def support_native_structured_output(self) -> bool:
        return self.is_openai

    @property
    def support_native_tool_calling(self) -> bool:
        return any(
            [
                self.is_openai,
                self.is_gemini,
                self.is_mistral,
                self.is_qwen,
                self.is_deepseek,
                self.is_cohere,
                self.is_internlm,
                self.is_together,
                self.is_sambanova,
                self.is_groq,
                self.is_sglang,
<<<<<<< HEAD
                self.is_siliconflow,
=======
                self.is_moonshot,
>>>>>>> 28bc3144
            ]
        )

    @property
    def is_openai(self) -> bool:
        r"""Returns whether this type of models is an OpenAI-released model."""
        return self in {
            ModelType.GPT_3_5_TURBO,
            ModelType.GPT_4,
            ModelType.GPT_4_TURBO,
            ModelType.GPT_4O,
            ModelType.GPT_4O_MINI,
            ModelType.O1,
            ModelType.O1_PREVIEW,
            ModelType.O1_MINI,
            ModelType.O3_MINI,
        }

    @property
    def is_azure_openai(self) -> bool:
        r"""Returns whether this type of models is an OpenAI-released model
        from Azure.
        """
        return self in {
            ModelType.GPT_3_5_TURBO,
            ModelType.GPT_4,
            ModelType.GPT_4_TURBO,
            ModelType.GPT_4O,
            ModelType.GPT_4O_MINI,
        }

    @property
    def is_zhipuai(self) -> bool:
        r"""Returns whether this type of models is an ZhipuAI model."""
        return self in {
            ModelType.GLM_3_TURBO,
            ModelType.GLM_4,
            ModelType.GLM_4V,
        }

    @property
    def is_anthropic(self) -> bool:
        r"""Returns whether this type of models is Anthropic-released model.

        Returns:
            bool: Whether this type of models is anthropic.
        """
        return self in {
            ModelType.CLAUDE_INSTANT_1_2,
            ModelType.CLAUDE_2_0,
            ModelType.CLAUDE_2_1,
            ModelType.CLAUDE_3_OPUS,
            ModelType.CLAUDE_3_SONNET,
            ModelType.CLAUDE_3_HAIKU,
            ModelType.CLAUDE_3_5_SONNET,
            ModelType.CLAUDE_3_5_HAIKU,
        }

    @property
    def is_groq(self) -> bool:
        r"""Returns whether this type of models is served by Groq."""
        return self in {
            ModelType.GROQ_LLAMA_3_1_8B,
            ModelType.GROQ_LLAMA_3_3_70B,
            ModelType.GROQ_LLAMA_3_3_70B_PREVIEW,
            ModelType.GROQ_LLAMA_3_8B,
            ModelType.GROQ_LLAMA_3_70B,
            ModelType.GROQ_MIXTRAL_8_7B,
            ModelType.GROQ_GEMMA_2_9B_IT,
        }

    @property
    def is_together(self) -> bool:
        r"""Returns whether this type of models is served by Together AI."""
        return self in {
            ModelType.TOGETHER_LLAMA_3_1_405B,
            ModelType.TOGETHER_LLAMA_3_1_70B,
            ModelType.TOGETHER_LLAMA_3_3_70B,
            ModelType.TOGETHER_LLAMA_3_3_70B,
            ModelType.TOGETHER_MISTRAL_7B,
            ModelType.TOGETHER_MIXTRAL_8_7B,
        }

    @property
    def is_sambanova(self) -> bool:
        r"""Returns whether this type of model is served by SambaNova AI."""
        return self in {
            ModelType.SAMBA_LLAMA_3_1_8B,
            ModelType.SAMBA_LLAMA_3_1_70B,
            ModelType.SAMBA_LLAMA_3_1_405B,
        }

    @property
    def is_mistral(self) -> bool:
        r"""Returns whether this type of models is served by Mistral."""
        return self in {
            ModelType.MISTRAL_LARGE,
            ModelType.MISTRAL_NEMO,
            ModelType.MISTRAL_CODESTRAL,
            ModelType.MISTRAL_7B,
            ModelType.MISTRAL_MIXTRAL_8x7B,
            ModelType.MISTRAL_MIXTRAL_8x22B,
            ModelType.MISTRAL_CODESTRAL_MAMBA,
            ModelType.MISTRAL_PIXTRAL_12B,
            ModelType.MISTRAL_8B,
            ModelType.MISTRAL_3B,
        }

    @property
    def is_nvidia(self) -> bool:
        r"""Returns whether this type of models is a NVIDIA model."""
        return self in {
            ModelType.NVIDIA_NEMOTRON_340B_INSTRUCT,
            ModelType.NVIDIA_NEMOTRON_340B_REWARD,
            ModelType.NVIDIA_YI_LARGE,
            ModelType.NVIDIA_MISTRAL_LARGE,
            ModelType.NVIDIA_LLAMA3_70B,
            ModelType.NVIDIA_MIXTRAL_8X7B,
            ModelType.NVIDIA_LLAMA3_1_8B_INSTRUCT,
            ModelType.NVIDIA_LLAMA3_1_70B_INSTRUCT,
            ModelType.NVIDIA_LLAMA3_1_405B_INSTRUCT,
            ModelType.NVIDIA_LLAMA3_2_1B_INSTRUCT,
            ModelType.NVIDIA_LLAMA3_2_3B_INSTRUCT,
            ModelType.NVIDIA_LLAMA3_3_70B_INSTRUCT,
        }

    @property
    def is_gemini(self) -> bool:
        r"""Returns whether this type of models is Gemini model.

        Returns:
            bool: Whether this type of models is gemini.
        """
        return self in {
            ModelType.GEMINI_1_5_FLASH,
            ModelType.GEMINI_1_5_PRO,
            ModelType.GEMINI_EXP_1114,
        }

    @property
    def is_reka(self) -> bool:
        r"""Returns whether this type of models is Reka model.

        Returns:
            bool: Whether this type of models is Reka.
        """
        return self in {
            ModelType.REKA_CORE,
            ModelType.REKA_EDGE,
            ModelType.REKA_FLASH,
        }

    @property
    def is_cohere(self) -> bool:
        r"""Returns whether this type of models is a Cohere model.

        Returns:
            bool: Whether this type of models is Cohere.
        """
        return self in {
            ModelType.COHERE_COMMAND_R_PLUS,
            ModelType.COHERE_COMMAND_R,
            ModelType.COHERE_COMMAND_LIGHT,
            ModelType.COHERE_COMMAND,
            ModelType.COHERE_COMMAND_NIGHTLY,
        }

    @property
    def is_yi(self) -> bool:
        r"""Returns whether this type of models is Yi model.

        Returns:
            bool: Whether this type of models is Yi.
        """
        return self in {
            ModelType.YI_LIGHTNING,
            ModelType.YI_LARGE,
            ModelType.YI_MEDIUM,
            ModelType.YI_LARGE_TURBO,
            ModelType.YI_VISION,
            ModelType.YI_MEDIUM_200K,
            ModelType.YI_SPARK,
            ModelType.YI_LARGE_RAG,
            ModelType.YI_LARGE_FC,
        }

    @property
    def is_qwen(self) -> bool:
        return self in {
            ModelType.QWEN_MAX,
            ModelType.QWEN_PLUS,
            ModelType.QWEN_TURBO,
            ModelType.QWEN_LONG,
            ModelType.QWEN_VL_MAX,
            ModelType.QWEN_VL_PLUS,
            ModelType.QWEN_MATH_PLUS,
            ModelType.QWEN_MATH_TURBO,
            ModelType.QWEN_CODER_TURBO,
            ModelType.QWEN_2_5_CODER_32B,
            ModelType.QWEN_2_5_72B,
            ModelType.QWEN_2_5_32B,
            ModelType.QWEN_2_5_14B,
            ModelType.QWEN_QWQ_32B,
        }

    @property
    def is_deepseek(self) -> bool:
        return self in {
            ModelType.DEEPSEEK_CHAT,
            ModelType.DEEPSEEK_REASONER,
        }

    @property
    def is_internlm(self) -> bool:
        return self in {
            ModelType.INTERNLM3_LATEST,
            ModelType.INTERNLM3_8B_INSTRUCT,
            ModelType.INTERNLM2_5_LATEST,
            ModelType.INTERNLM2_PRO_CHAT,
        }

    @property
    def is_moonshot(self) -> bool:
        return self in {
            ModelType.MOONSHOT_V1_8K,
            ModelType.MOONSHOT_V1_32K,
            ModelType.MOONSHOT_V1_128K,
        }

    @property
    def is_sglang(self) -> bool:
        return self in {
            ModelType.SGLANG_LLAMA_3_1_8B,
            ModelType.SGLANG_LLAMA_3_1_70B,
            ModelType.SGLANG_LLAMA_3_1_405B,
            ModelType.SGLANG_LLAMA_3_2_1B,
            ModelType.SGLANG_MIXTRAL_NEMO,
            ModelType.SGLANG_MISTRAL_7B,
            ModelType.SGLANG_QWEN_2_5_7B,
            ModelType.SGLANG_QWEN_2_5_32B,
            ModelType.SGLANG_QWEN_2_5_72B,
        }
    
    @property
    def is_siliconflow(self) -> bool:
        return self in {
        ModelType.SILICONFLOW_DEEPSEEK_V2_5,
        ModelType.SILICONFLOW_DEEPSEEK_V3,
        ModelType.SILICONFLOW_INTERN_LM2_5_20B_CHAT,
        ModelType.SILICONFLOW_INTERN_LM2_5_7B_CHAT,
        ModelType.SILICONFLOW_PRO_INTERN_LM2_5_7B_CHAT,
        ModelType.SILICONFLOW_QWEN2_5_72B_INSTRUCT,
        ModelType.SILICONFLOW_QWEN2_5_32B_INSTRUCT,
        ModelType.SILICONFLOW_QWEN2_5_14B_INSTRUCT,
        ModelType.SILICONFLOW_QWEN2_5_7B_INSTRUCT,
        ModelType.SILICONFLOW_PRO_QWEN2_5_7B_INSTRUCT,
        ModelType.SILICONFLOW_THUDM_GLM_4_9B_CHAT,
        ModelType.SILICONFLOW_PRO_THUDM_GLM_4_9B_CHAT,
        }

    @property
    def token_limit(self) -> int:
        r"""Returns the maximum token limit for a given model.

        Returns:
            int: The maximum token limit for the given model.
        """
        if self is ModelType.GLM_4V:
            return 1024
        elif self in {
            ModelType.STUB,
            ModelType.REKA_CORE,
            ModelType.REKA_EDGE,
            ModelType.REKA_FLASH,
            ModelType.QWEN_MATH_PLUS,
            ModelType.QWEN_MATH_TURBO,
            ModelType.COHERE_COMMAND,
            ModelType.COHERE_COMMAND_LIGHT,
            ModelType.NVIDIA_NEMOTRON_340B_INSTRUCT,
            ModelType.NVIDIA_NEMOTRON_340B_REWARD,
        }:
            return 4_096
        elif self in {
            ModelType.GPT_4,
            ModelType.GROQ_LLAMA_3_8B,
            ModelType.GROQ_LLAMA_3_70B,
            ModelType.GROQ_LLAMA_3_3_70B_PREVIEW,
            ModelType.GROQ_GEMMA_2_9B_IT,
            ModelType.GLM_3_TURBO,
            ModelType.GLM_4,
            ModelType.QWEN_VL_PLUS,
            ModelType.NVIDIA_LLAMA3_70B,
            ModelType.TOGETHER_MISTRAL_7B,
            ModelType.MOONSHOT_V1_8K,
        }:
            return 8_192
        elif self in {
            ModelType.GPT_3_5_TURBO,
            ModelType.YI_LIGHTNING,
            ModelType.YI_MEDIUM,
            ModelType.YI_LARGE_TURBO,
            ModelType.YI_VISION,
            ModelType.YI_SPARK,
            ModelType.YI_LARGE_RAG,
            ModelType.SAMBA_LLAMA_3_1_8B,
            ModelType.SAMBA_LLAMA_3_1_405B,
        }:
            return 16_384
        elif self in {
            ModelType.MISTRAL_CODESTRAL,
            ModelType.MISTRAL_7B,
            ModelType.MISTRAL_MIXTRAL_8x7B,
            ModelType.GROQ_MIXTRAL_8_7B,
            ModelType.YI_LARGE,
            ModelType.YI_LARGE_FC,
            ModelType.QWEN_MAX,
            ModelType.QWEN_VL_MAX,
            ModelType.NVIDIA_YI_LARGE,
            ModelType.NVIDIA_MISTRAL_LARGE,
            ModelType.NVIDIA_MIXTRAL_8X7B,
            ModelType.QWEN_QWQ_32B,
            ModelType.INTERNLM3_8B_INSTRUCT,
            ModelType.INTERNLM3_LATEST,
            ModelType.INTERNLM2_5_LATEST,
            ModelType.INTERNLM2_PRO_CHAT,
            ModelType.TOGETHER_MIXTRAL_8_7B,
            ModelType.SGLANG_MISTRAL_7B,
            ModelType.MOONSHOT_V1_32K,
        }:
            return 32_768
        elif self in {
            ModelType.MISTRAL_MIXTRAL_8x22B,
            ModelType.DEEPSEEK_CHAT,
            ModelType.DEEPSEEK_REASONER,
        }:
            return 64_000
        elif self in {
            ModelType.CLAUDE_2_0,
            ModelType.CLAUDE_INSTANT_1_2,
        }:
            return 100_000
        elif self in {
            ModelType.GPT_4O,
            ModelType.GPT_4O_MINI,
            ModelType.GPT_4_TURBO,
            ModelType.O1_PREVIEW,
            ModelType.O1_MINI,
            ModelType.MISTRAL_LARGE,
            ModelType.MISTRAL_NEMO,
            ModelType.MISTRAL_PIXTRAL_12B,
            ModelType.MISTRAL_8B,
            ModelType.MISTRAL_3B,
            ModelType.QWEN_2_5_CODER_32B,
            ModelType.QWEN_2_5_72B,
            ModelType.QWEN_2_5_32B,
            ModelType.QWEN_2_5_14B,
            ModelType.COHERE_COMMAND_R,
            ModelType.COHERE_COMMAND_R_PLUS,
            ModelType.COHERE_COMMAND_NIGHTLY,
            ModelType.NVIDIA_LLAMA3_1_8B_INSTRUCT,
            ModelType.NVIDIA_LLAMA3_1_70B_INSTRUCT,
            ModelType.NVIDIA_LLAMA3_1_405B_INSTRUCT,
            ModelType.NVIDIA_LLAMA3_2_1B_INSTRUCT,
            ModelType.NVIDIA_LLAMA3_2_3B_INSTRUCT,
            ModelType.NVIDIA_LLAMA3_3_70B_INSTRUCT,
            ModelType.GROQ_LLAMA_3_3_70B,
            ModelType.SAMBA_LLAMA_3_1_70B,
            ModelType.SGLANG_LLAMA_3_1_8B,
            ModelType.SGLANG_LLAMA_3_1_70B,
            ModelType.SGLANG_LLAMA_3_1_405B,
            ModelType.SGLANG_LLAMA_3_2_1B,
            ModelType.SGLANG_MIXTRAL_NEMO,
            ModelType.MOONSHOT_V1_128K,
        }:
            return 128_000
        elif self in {
            ModelType.GROQ_LLAMA_3_1_8B,
            ModelType.QWEN_PLUS,
            ModelType.QWEN_TURBO,
            ModelType.QWEN_CODER_TURBO,
            ModelType.TOGETHER_LLAMA_3_1_8B,
            ModelType.TOGETHER_LLAMA_3_1_70B,
            ModelType.TOGETHER_LLAMA_3_1_405B,
            ModelType.TOGETHER_LLAMA_3_3_70B,
            ModelType.SGLANG_QWEN_2_5_7B,
            ModelType.SGLANG_QWEN_2_5_32B,
            ModelType.SGLANG_QWEN_2_5_72B,
        }:
            return 131_072
        elif self in {
            ModelType.O1,
            ModelType.O3_MINI,
            ModelType.CLAUDE_2_1,
            ModelType.CLAUDE_3_OPUS,
            ModelType.CLAUDE_3_SONNET,
            ModelType.CLAUDE_3_HAIKU,
            ModelType.CLAUDE_3_5_SONNET,
            ModelType.CLAUDE_3_5_HAIKU,
            ModelType.YI_MEDIUM_200K,
        }:
            return 200_000
        elif self in {
            ModelType.MISTRAL_CODESTRAL_MAMBA,
        }:
            return 256_000
        elif self in {
            ModelType.GEMINI_1_5_FLASH,
            ModelType.GEMINI_1_5_PRO,
            ModelType.GEMINI_EXP_1114,  # Not given in docs, assuming the same
        }:
            return 1_048_576
        elif self in {
            ModelType.QWEN_LONG,
        }:
            return 10_000_000
        else:
            raise ValueError("Unknown model type")


class EmbeddingModelType(Enum):
    TEXT_EMBEDDING_ADA_2 = "text-embedding-ada-002"
    TEXT_EMBEDDING_3_SMALL = "text-embedding-3-small"
    TEXT_EMBEDDING_3_LARGE = "text-embedding-3-large"

    JINA_EMBEDDINGS_V3 = "jina-embeddings-v3"
    JINA_CLIP_V2 = "jina-clip-v2"
    JINA_COLBERT_V2 = "jina-colbert-v2"
    JINA_EMBEDDINGS_V2_BASE_CODE = "jina-embeddings-v2-base-code"

    MISTRAL_EMBED = "mistral-embed"

    @property
    def is_openai(self) -> bool:
        r"""Returns whether this type of models is an OpenAI-released model."""
        return self in {
            EmbeddingModelType.TEXT_EMBEDDING_ADA_2,
            EmbeddingModelType.TEXT_EMBEDDING_3_SMALL,
            EmbeddingModelType.TEXT_EMBEDDING_3_LARGE,
        }

    @property
    def is_jina(self) -> bool:
        r"""Returns whether this type of models is an Jina model."""
        return self in {
            EmbeddingModelType.JINA_EMBEDDINGS_V3,
            EmbeddingModelType.JINA_CLIP_V2,
            EmbeddingModelType.JINA_COLBERT_V2,
            EmbeddingModelType.JINA_EMBEDDINGS_V2_BASE_CODE,
        }

    @property
    def is_mistral(self) -> bool:
        r"""Returns whether this type of models is an Mistral-released
        model.
        """
        return self in {
            EmbeddingModelType.MISTRAL_EMBED,
        }

    @property
    def output_dim(self) -> int:
        if self in {
            EmbeddingModelType.JINA_COLBERT_V2,
        }:
            return 128
        elif self in {
            EmbeddingModelType.JINA_EMBEDDINGS_V2_BASE_CODE,
        }:
            return 768
        elif self in {
            EmbeddingModelType.JINA_EMBEDDINGS_V3,
            EmbeddingModelType.JINA_CLIP_V2,
        }:
            return 1024
        elif self is EmbeddingModelType.TEXT_EMBEDDING_ADA_2:
            return 1536
        elif self is EmbeddingModelType.TEXT_EMBEDDING_3_SMALL:
            return 1536
        elif self is EmbeddingModelType.TEXT_EMBEDDING_3_LARGE:
            return 3072
        elif self is EmbeddingModelType.MISTRAL_EMBED:
            return 1024
        else:
            raise ValueError(f"Unknown model type {self}.")


class TaskType(Enum):
    AI_SOCIETY = "ai_society"
    CODE = "code"
    MISALIGNMENT = "misalignment"
    TRANSLATION = "translation"
    EVALUATION = "evaluation"
    SOLUTION_EXTRACTION = "solution_extraction"
    ROLE_DESCRIPTION = "role_description"
    GENERATE_TEXT_EMBEDDING_DATA = "generate_text_embedding_data"
    OBJECT_RECOGNITION = "object_recognition"
    IMAGE_CRAFT = "image_craft"
    MULTI_CONDITION_IMAGE_CRAFT = "multi_condition_image_craft"
    DEFAULT = "default"
    VIDEO_DESCRIPTION = "video_description"


class VectorDistance(Enum):
    r"""Distance metrics used in a vector database."""

    DOT = "dot"
    r"""Dot product. https://en.wikipedia.org/wiki/Dot_product"""

    COSINE = "cosine"
    r"""Cosine similarity. https://en.wikipedia.org/wiki/Cosine_similarity"""

    EUCLIDEAN = "euclidean"
    r"""Euclidean distance. https://en.wikipedia.org/wiki/Euclidean_distance"""


class OpenAIBackendRole(Enum):
    ASSISTANT = "assistant"
    SYSTEM = "system"
    USER = "user"
    FUNCTION = "function"
    TOOL = "tool"


class TerminationMode(Enum):
    ANY = "any"
    ALL = "all"


class OpenAIImageTypeMeta(EnumMeta):
    def __contains__(cls, image_type: object) -> bool:
        try:
            cls(image_type)
        except ValueError:
            return False
        return True


class OpenAIImageType(Enum, metaclass=OpenAIImageTypeMeta):
    r"""Image types supported by OpenAI vision model."""

    # https://platform.openai.com/docs/guides/vision
    PNG = "png"
    JPEG = "jpeg"
    JPG = "jpg"
    WEBP = "webp"
    GIF = "gif"


class OpenAIVisionDetailType(Enum):
    AUTO = "auto"
    LOW = "low"
    HIGH = "high"


class StorageType(Enum):
    MILVUS = "milvus"
    QDRANT = "qdrant"


class OpenAPIName(Enum):
    COURSERA = "coursera"
    KLARNA = "klarna"
    SPEAK = "speak"
    NASA_APOD = "nasa_apod"
    BIZTOC = "biztoc"
    CREATE_QR_CODE = "create_qr_code"
    OUTSCHOOL = "outschool"
    WEB_SCRAPER = "web_scraper"


class ModelPlatformType(Enum):
    DEFAULT = os.getenv("DEFAULT_MODEL_PLATFORM_TYPE", "openai")

    OPENAI = "openai"
    AZURE = "azure"
    ANTHROPIC = "anthropic"
    GROQ = "groq"
    OLLAMA = "ollama"
    LITELLM = "litellm"
    ZHIPU = "zhipuai"
    GEMINI = "gemini"
    VLLM = "vllm"
    MISTRAL = "mistral"
    REKA = "reka"
    TOGETHER = "together"
    OPENAI_COMPATIBLE_MODEL = "openai-compatible-model"
    SAMBA = "samba-nova"
    COHERE = "cohere"
    YI = "lingyiwanwu"
    QWEN = "tongyi-qianwen"
    NVIDIA = "nvidia"
    DEEPSEEK = "deepseek"
    SGLANG = "sglang"
    INTERNLM = "internlm"
<<<<<<< HEAD
    SILICONFLOW = "siliconflow"
=======
    MOONSHOT = "moonshot"
>>>>>>> 28bc3144

    @property
    def is_openai(self) -> bool:
        r"""Returns whether this platform is openai."""
        return self is ModelPlatformType.OPENAI

    @property
    def is_azure(self) -> bool:
        r"""Returns whether this platform is azure."""
        return self is ModelPlatformType.AZURE

    @property
    def is_anthropic(self) -> bool:
        r"""Returns whether this platform is anthropic."""
        return self is ModelPlatformType.ANTHROPIC

    @property
    def is_groq(self) -> bool:
        r"""Returns whether this platform is groq."""
        return self is ModelPlatformType.GROQ

    @property
    def is_ollama(self) -> bool:
        r"""Returns whether this platform is ollama."""
        return self is ModelPlatformType.OLLAMA

    @property
    def is_vllm(self) -> bool:
        r"""Returns whether this platform is vllm."""
        return self is ModelPlatformType.VLLM

    @property
    def is_sglang(self) -> bool:
        r"""Returns whether this platform is sglang."""
        return self is ModelPlatformType.SGLANG

    @property
    def is_together(self) -> bool:
        r"""Returns whether this platform is together."""
        return self is ModelPlatformType.TOGETHER

    @property
    def is_litellm(self) -> bool:
        r"""Returns whether this platform is litellm."""
        return self is ModelPlatformType.LITELLM

    @property
    def is_zhipuai(self) -> bool:
        r"""Returns whether this platform is zhipu."""
        return self is ModelPlatformType.ZHIPU

    @property
    def is_mistral(self) -> bool:
        r"""Returns whether this platform is mistral."""
        return self is ModelPlatformType.MISTRAL

    @property
    def is_openai_compatible_model(self) -> bool:
        r"""Returns whether this is a platform supporting openai
        compatibility"""
        return self is ModelPlatformType.OPENAI_COMPATIBLE_MODEL

    @property
    def is_gemini(self) -> bool:
        r"""Returns whether this platform is Gemini."""
        return self is ModelPlatformType.GEMINI

    @property
    def is_reka(self) -> bool:
        r"""Returns whether this platform is Reka."""
        return self is ModelPlatformType.REKA

    @property
    def is_samba(self) -> bool:
        r"""Returns whether this platform is Samba Nova."""
        return self is ModelPlatformType.SAMBA

    @property
    def is_cohere(self) -> bool:
        r"""Returns whether this platform is Cohere."""
        return self is ModelPlatformType.COHERE

    @property
    def is_yi(self) -> bool:
        r"""Returns whether this platform is Yi."""
        return self is ModelPlatformType.YI

    @property
    def is_qwen(self) -> bool:
        r"""Returns whether this platform is Qwen."""
        return self is ModelPlatformType.QWEN

    @property
    def is_nvidia(self) -> bool:
        r"""Returns whether this platform is Nvidia."""
        return self is ModelPlatformType.NVIDIA

    @property
    def is_deepseek(self) -> bool:
        r"""Returns whether this platform is DeepSeek."""
        return self is ModelPlatformType.DEEPSEEK

    @property
    def is_internlm(self) -> bool:
        r"""Returns whether this platform is InternLM."""
        return self is ModelPlatformType.INTERNLM

    @property
<<<<<<< HEAD
    def is_siliconflow(self) -> bool:
        r"""Returns whether this platform is SiliconFlow."""
        return self is ModelPlatformType.SILICONFLOW
=======
    def is_moonshot(self) -> bool:
        r"""Returns whether this platform is Moonshot model."""
        return self is ModelPlatformType.MOONSHOT
>>>>>>> 28bc3144


class AudioModelType(Enum):
    TTS_1 = "tts-1"
    TTS_1_HD = "tts-1-hd"

    @property
    def is_openai(self) -> bool:
        r"""Returns whether this type of audio models is an OpenAI-released
        model."""
        return self in {
            AudioModelType.TTS_1,
            AudioModelType.TTS_1_HD,
        }


class VoiceType(Enum):
    ALLOY = "alloy"
    ECHO = "echo"
    FABLE = "fable"
    ONYX = "onyx"
    NOVA = "nova"
    SHIMMER = "shimmer"

    @property
    def is_openai(self) -> bool:
        r"""Returns whether this type of voice is an OpenAI-released voice."""
        return self in {
            VoiceType.ALLOY,
            VoiceType.ECHO,
            VoiceType.FABLE,
            VoiceType.ONYX,
            VoiceType.NOVA,
            VoiceType.SHIMMER,
        }


class JinaReturnFormat(Enum):
    DEFAULT = None
    MARKDOWN = "markdown"
    HTML = "html"
    TEXT = "text"


class HuggingFaceRepoType(str, Enum):
    DATASET = "dataset"
    MODEL = "model"
    SPACE = "space"<|MERGE_RESOLUTION|>--- conflicted
+++ resolved
@@ -170,7 +170,11 @@
     INTERNLM2_5_LATEST = "internlm2.5-latest"
     INTERNLM2_PRO_CHAT = "internlm2-pro-chat"
 
-<<<<<<< HEAD
+    # Moonshot models
+    MOONSHOT_V1_8K = "moonshot-v1-8k"
+    MOONSHOT_V1_32K = "moonshot-v1-32k"
+    MOONSHOT_V1_128K = "moonshot-v1-128k"
+
     # SiliconFlow models
     SILICONFLOW_DEEPSEEK_V2_5 = "deepseek-ai/DeepSeek-V2.5"
     SILICONFLOW_DEEPSEEK_V3 = "deepseek-ai/DeepSeek-V3"
@@ -184,12 +188,6 @@
     SILICONFLOW_PRO_QWEN2_5_7B_INSTRUCT = "Pro/Qwen/Qwen2.5-7B-Instruct"
     SILICONFLOW_THUDM_GLM_4_9B_CHAT = "THUDM/glm-4-9b-chat"
     SILICONFLOW_PRO_THUDM_GLM_4_9B_CHAT = "Pro/THUDM/glm-4-9b-chat"
-=======
-    # Moonshot models
-    MOONSHOT_V1_8K = "moonshot-v1-8k"
-    MOONSHOT_V1_32K = "moonshot-v1-32k"
-    MOONSHOT_V1_128K = "moonshot-v1-128k"
->>>>>>> 28bc3144
 
     def __str__(self):
         return self.value
@@ -222,11 +220,8 @@
                 self.is_sambanova,
                 self.is_groq,
                 self.is_sglang,
-<<<<<<< HEAD
+                self.is_moonshot,
                 self.is_siliconflow,
-=======
-                self.is_moonshot,
->>>>>>> 28bc3144
             ]
         )
 
@@ -821,11 +816,8 @@
     DEEPSEEK = "deepseek"
     SGLANG = "sglang"
     INTERNLM = "internlm"
-<<<<<<< HEAD
+    MOONSHOT = "moonshot"
     SILICONFLOW = "siliconflow"
-=======
-    MOONSHOT = "moonshot"
->>>>>>> 28bc3144
 
     @property
     def is_openai(self) -> bool:
@@ -934,15 +926,14 @@
         return self is ModelPlatformType.INTERNLM
 
     @property
-<<<<<<< HEAD
+    def is_moonshot(self) -> bool:
+        r"""Returns whether this platform is Moonshot model."""
+        return self is ModelPlatformType.MOONSHOT
+
+    @property
     def is_siliconflow(self) -> bool:
         r"""Returns whether this platform is SiliconFlow."""
         return self is ModelPlatformType.SILICONFLOW
-=======
-    def is_moonshot(self) -> bool:
-        r"""Returns whether this platform is Moonshot model."""
-        return self is ModelPlatformType.MOONSHOT
->>>>>>> 28bc3144
 
 
 class AudioModelType(Enum):
