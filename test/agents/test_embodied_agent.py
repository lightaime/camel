--- conflicted
+++ resolved
@@ -37,11 +37,8 @@
     assert agent.get_action_space_prompt().startswith(expected_prompt)
 
 
-<<<<<<< HEAD
-=======
 @pytest.mark.skip(reason="Wait huggingface to update openaiv1")
 @pytest.mark.model_backend
->>>>>>> d83e8a96
 @pytest.mark.very_slow
 def test_step():
     # Create an embodied agent
