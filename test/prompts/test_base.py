<<<<<<< HEAD
# =========== Copyright 2023 @ CAMEL-AI.org. All Rights Reserved. ===========
#
# Licensed under the Apache License, Version 2.0 (the “License”);
# you may not use this file except in compliance with the License.
# You may obtain a copy of the License at
#
#     http://www.apache.org/licenses/LICENSE-2.0
#
# Unless required by applicable law or agreed to in writing, software
# distributed under the License is distributed on an “AS IS” BASIS,
# WITHOUT WARRANTIES OR CONDITIONS OF ANY KIND, either express or implied.
# See the License for the specific language governing permissions and
# limitations under the License.
# ===========================================================================
from camel.prompts import TextPrompt, TextPromptDict
=======
from camel.prompts.base import (
    TextPrompt,
    TextPromptDict,
    return_text_prompt,
    wrap_text_prompt_functions,
)


def test_return_text_prompt_decorator():

    @return_text_prompt
    def my_function():
        return "Hello, world!"

    result = my_function()
    assert isinstance(result, TextPrompt)
    assert str(result) == "Hello, world!"


def test_return_text_prompt_decorator_with_tuple():

    @return_text_prompt
    def my_function():
        return ("Hello, {name}!", "Welcome, {name}!")

    result = my_function()
    assert isinstance(result, tuple)
    assert all(isinstance(item, TextPrompt) for item in result)
    assert str(result[0]) == "Hello, {name}!"
    assert str(result[1]) == "Welcome, {name}!"


def test_wrap_text_prompt_functions():
    # Example class for testing
    class MyClass:

        def __init__(self):
            pass

        def my_function(self):
            return "Hello, World!"

        def my_other_function(self):
            return "Goodbye, World!"

    # Decorate the class with the wrapper function
    @wrap_text_prompt_functions
    class MyDecoratedClass(MyClass):
        pass

    # Create an instance of the decorated class
    obj = MyDecoratedClass()

    # Check if the functions are wrapped correctly
    assert isinstance(obj.my_function(), TextPrompt)
    assert isinstance(obj.my_other_function(), TextPrompt)
>>>>>>> 347dd665


def test_text_prompt_key_words():
    prompt = TextPrompt('Please enter your name and age: {name}, {age}')
    assert prompt.key_words == {'name', 'age'}

    prompt = prompt.format(name='John')
    assert prompt.key_words == {'age'}

    prompt = prompt.format(age=30)
    assert prompt.key_words == set()


def test_text_prompt_format():
    prompt = TextPrompt('Your name and age are: {name}, {age}')

    name, age = 'John', 30
    assert prompt.format(name=name,
                         age=age) == 'Your name and age are: John, 30'

    # Partial formatting
    assert prompt.format(name=name) == 'Your name and age are: John, {age}'


def test_text_prompt_manipulate():
    prompt1 = TextPrompt('Hello, {name}!')
    prompt2 = TextPrompt('Welcome, {name}!')

    prompt3 = prompt1 + ' ' + prompt2
    assert prompt3 == 'Hello, {name}! Welcome, {name}!'
    assert isinstance(prompt3, TextPrompt)
    assert prompt3.key_words == {'name'}

    prompt4 = TextPrompt(' ').join([prompt1, prompt2])
    assert prompt4 == 'Hello, {name}! Welcome, {name}!'
    assert isinstance(prompt4, TextPrompt)
    assert prompt4.key_words == {'name'}

    prompt5 = prompt4.upper()
    assert prompt5 == 'HELLO, {NAME}! WELCOME, {NAME}!'
    assert isinstance(prompt5, TextPrompt)
    assert prompt5.key_words == {'NAME'}


def test_text_prompt_dict():
    prompt_dict = TextPromptDict()
    prompt_dict['test'] = TextPrompt('test')
    assert prompt_dict['test'] == TextPrompt('test')<|MERGE_RESOLUTION|>--- conflicted
+++ resolved
@@ -1,4 +1,3 @@
-<<<<<<< HEAD
 # =========== Copyright 2023 @ CAMEL-AI.org. All Rights Reserved. ===========
 #
 # Licensed under the Apache License, Version 2.0 (the “License”);
@@ -13,8 +12,6 @@
 # See the License for the specific language governing permissions and
 # limitations under the License.
 # ===========================================================================
-from camel.prompts import TextPrompt, TextPromptDict
-=======
 from camel.prompts.base import (
     TextPrompt,
     TextPromptDict,
@@ -71,7 +68,6 @@
     # Check if the functions are wrapped correctly
     assert isinstance(obj.my_function(), TextPrompt)
     assert isinstance(obj.my_other_function(), TextPrompt)
->>>>>>> 347dd665
 
 
 def test_text_prompt_key_words():
