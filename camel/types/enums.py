--- conflicted
+++ resolved
@@ -62,9 +62,6 @@
     GEMINI_1_5_FLASH = "gemini-1.5-flash"
     GEMINI_1_5_PRO = "gemini-1.5-pro"
 
-    # Nvidia models
-    NEMOTRON_4_REWARD = "nvidia/nemotron-4-340b-reward"
-
     @property
     def value_for_tiktoken(self) -> str:
         return (
@@ -134,20 +131,8 @@
         }
 
     @property
-<<<<<<< HEAD
-    def is_nvidia(self) -> bool:
-        r"""Returns whether this type of models is Nvidia-released model.
-
-        Returns:
-            bool: Whether this type of models is nvidia.
-        """
-        return self in {
-            ModelType.NEMOTRON_4_REWARD,
-        }
-=======
     def is_gemini(self) -> bool:
         return self in {ModelType.GEMINI_1_5_FLASH, ModelType.GEMINI_1_5_PRO}
->>>>>>> 6bcdb310
 
     @property
     def token_limit(self) -> int:
