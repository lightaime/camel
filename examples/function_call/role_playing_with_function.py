# =========== Copyright 2023 @ CAMEL-AI.org. All Rights Reserved. ===========
# Licensed under the Apache License, Version 2.0 (the “License”);
# you may not use this file except in compliance with the License.
# You may obtain a copy of the License at
#
#     http://www.apache.org/licenses/LICENSE-2.0
#
# Unless required by applicable law or agreed to in writing, software
# distributed under the License is distributed on an “AS IS” BASIS,
# WITHOUT WARRANTIES OR CONDITIONS OF ANY KIND, either express or implied.
# See the License for the specific language governing permissions and
# limitations under the License.
# =========== Copyright 2023 @ CAMEL-AI.org. All Rights Reserved. ===========

from camel.utils import role_playing_with_function


<<<<<<< HEAD
def main(model_type=None, chat_turn_limit=50) -> None:
    role_playing_with_function(model_type=model_type,
                               chat_turn_limit=chat_turn_limit)
=======

def main(model_type=ModelType.GPT_4, chat_turn_limit=10) -> None:
    task_prompt = ("Assume now is 2024 in the Gregorian calendar, "
                   "estimate the current age of University of Oxford "
                   "and then add 10 more years to this age, "
                   "and get the current weather of the city where "
                   "the University is located.")

    user_model_config = ChatGPTConfig(temperature=0.0)

    function_list = [*MATH_FUNCS, *SEARCH_FUNCS, *WEATHER_FUNCS]
    assistant_model_config = FunctionCallingConfig.from_openai_function_list(
        function_list=function_list,
        kwargs=dict(temperature=0.0),
    )

    role_play_session = RolePlaying(
        assistant_role_name="Searcher",
        user_role_name="Professor",
        assistant_agent_kwargs=dict(
            model_type=model_type,
            model_config=assistant_model_config,
            function_list=function_list,
        ),
        user_agent_kwargs=dict(
            model_type=model_type,
            model_config=user_model_config,
        ),
        task_prompt=task_prompt,
        with_task_specify=False,
    )

    print(
        Fore.GREEN +
        f"AI Assistant sys message:\n{role_play_session.assistant_sys_msg}\n")
    print(Fore.BLUE +
          f"AI User sys message:\n{role_play_session.user_sys_msg}\n")

    print(Fore.YELLOW + f"Original task prompt:\n{task_prompt}\n")
    print(
        Fore.CYAN +
        f"Specified task prompt:\n{role_play_session.specified_task_prompt}\n")
    print(Fore.RED + f"Final task prompt:\n{role_play_session.task_prompt}\n")

    n = 0
    input_assistant_msg, _ = role_play_session.init_chat()
    while n < chat_turn_limit:
        n += 1
        assistant_response, user_response = role_play_session.step(
            input_assistant_msg)

        if assistant_response.terminated:
            print(Fore.GREEN +
                  ("AI Assistant terminated. Reason: "
                   f"{assistant_response.info['termination_reasons']}."))
            break
        if user_response.terminated:
            print(Fore.GREEN +
                  ("AI User terminated. "
                   f"Reason: {user_response.info['termination_reasons']}."))
            break

        # Print output from the user
        print_text_animated(Fore.BLUE +
                            f"AI User:\n\n{user_response.msg.content}\n")

        # Print output from the assistant, including any function
        # execution information
        print_text_animated(Fore.GREEN + "AI Assistant:")
        called_functions: List[
            FunctionCallingRecord] = assistant_response.info[
                'called_functions']
        for func_record in called_functions:
            print_text_animated(f"{func_record}")
        print_text_animated(f"{assistant_response.msg.content}\n")

        if "CAMEL_TASK_DONE" in user_response.msg.content:
            break

        input_assistant_msg = assistant_response.msg
>>>>>>> 067b558d


if __name__ == "__main__":
    main()<|MERGE_RESOLUTION|>--- conflicted
+++ resolved
@@ -15,93 +15,9 @@
 from camel.utils import role_playing_with_function
 
 
-<<<<<<< HEAD
 def main(model_type=None, chat_turn_limit=50) -> None:
     role_playing_with_function(model_type=model_type,
                                chat_turn_limit=chat_turn_limit)
-=======
-
-def main(model_type=ModelType.GPT_4, chat_turn_limit=10) -> None:
-    task_prompt = ("Assume now is 2024 in the Gregorian calendar, "
-                   "estimate the current age of University of Oxford "
-                   "and then add 10 more years to this age, "
-                   "and get the current weather of the city where "
-                   "the University is located.")
-
-    user_model_config = ChatGPTConfig(temperature=0.0)
-
-    function_list = [*MATH_FUNCS, *SEARCH_FUNCS, *WEATHER_FUNCS]
-    assistant_model_config = FunctionCallingConfig.from_openai_function_list(
-        function_list=function_list,
-        kwargs=dict(temperature=0.0),
-    )
-
-    role_play_session = RolePlaying(
-        assistant_role_name="Searcher",
-        user_role_name="Professor",
-        assistant_agent_kwargs=dict(
-            model_type=model_type,
-            model_config=assistant_model_config,
-            function_list=function_list,
-        ),
-        user_agent_kwargs=dict(
-            model_type=model_type,
-            model_config=user_model_config,
-        ),
-        task_prompt=task_prompt,
-        with_task_specify=False,
-    )
-
-    print(
-        Fore.GREEN +
-        f"AI Assistant sys message:\n{role_play_session.assistant_sys_msg}\n")
-    print(Fore.BLUE +
-          f"AI User sys message:\n{role_play_session.user_sys_msg}\n")
-
-    print(Fore.YELLOW + f"Original task prompt:\n{task_prompt}\n")
-    print(
-        Fore.CYAN +
-        f"Specified task prompt:\n{role_play_session.specified_task_prompt}\n")
-    print(Fore.RED + f"Final task prompt:\n{role_play_session.task_prompt}\n")
-
-    n = 0
-    input_assistant_msg, _ = role_play_session.init_chat()
-    while n < chat_turn_limit:
-        n += 1
-        assistant_response, user_response = role_play_session.step(
-            input_assistant_msg)
-
-        if assistant_response.terminated:
-            print(Fore.GREEN +
-                  ("AI Assistant terminated. Reason: "
-                   f"{assistant_response.info['termination_reasons']}."))
-            break
-        if user_response.terminated:
-            print(Fore.GREEN +
-                  ("AI User terminated. "
-                   f"Reason: {user_response.info['termination_reasons']}."))
-            break
-
-        # Print output from the user
-        print_text_animated(Fore.BLUE +
-                            f"AI User:\n\n{user_response.msg.content}\n")
-
-        # Print output from the assistant, including any function
-        # execution information
-        print_text_animated(Fore.GREEN + "AI Assistant:")
-        called_functions: List[
-            FunctionCallingRecord] = assistant_response.info[
-                'called_functions']
-        for func_record in called_functions:
-            print_text_animated(f"{func_record}")
-        print_text_animated(f"{assistant_response.msg.content}\n")
-
-        if "CAMEL_TASK_DONE" in user_response.msg.content:
-            break
-
-        input_assistant_msg = assistant_response.msg
->>>>>>> 067b558d
-
 
 if __name__ == "__main__":
     main()